//! Tests for the `cargo build` command.

use cargo::util::paths::dylib_path_envvar;
use cargo_test_support::paths::{root, CargoPathExt};
use cargo_test_support::registry::Package;
use cargo_test_support::{
    basic_bin_manifest, basic_lib_manifest, basic_manifest, lines_match, main_file, project,
    rustc_host, sleep_ms, symlink_supported, t, Execs, ProjectBuilder,
};
use std::env;
use std::fs;
use std::io::Read;
use std::process::Stdio;

#[cargo_test]
fn cargo_compile_simple() {
    let p = project()
        .file("Cargo.toml", &basic_bin_manifest("foo"))
        .file("src/foo.rs", &main_file(r#""i am foo""#, &[]))
        .build();

    p.cargo("build").run();
    assert!(p.bin("foo").is_file());

    p.process(&p.bin("foo")).with_stdout("i am foo\n").run();
}

#[cargo_test]
fn cargo_fail_with_no_stderr() {
    let p = project()
        .file("Cargo.toml", &basic_bin_manifest("foo"))
        .file("src/foo.rs", &String::from("refusal"))
        .build();
    p.cargo("build --message-format=json")
        .with_status(101)
        .with_stderr_does_not_contain("--- stderr")
        .run();
}

/// Checks that the `CARGO_INCREMENTAL` environment variable results in
/// `rustc` getting `-C incremental` passed to it.
#[cargo_test]
fn cargo_compile_incremental() {
    let p = project()
        .file("Cargo.toml", &basic_bin_manifest("foo"))
        .file("src/foo.rs", &main_file(r#""i am foo""#, &[]))
        .build();

    p.cargo("build -v")
        .env("CARGO_INCREMENTAL", "1")
        .with_stderr_contains(
            "[RUNNING] `rustc [..] -C incremental=[..]/target/debug/incremental[..]`\n",
        )
        .run();

    p.cargo("test -v")
        .env("CARGO_INCREMENTAL", "1")
        .with_stderr_contains(
            "[RUNNING] `rustc [..] -C incremental=[..]/target/debug/incremental[..]`\n",
        )
        .run();
}

#[cargo_test]
fn incremental_profile() {
    let p = project()
        .file(
            "Cargo.toml",
            r#"
            [package]
            name = "foo"
            version = "0.1.0"
            authors = []

            [profile.dev]
            incremental = false

            [profile.release]
            incremental = true
        "#,
        )
        .file("src/main.rs", "fn main() {}")
        .build();

    p.cargo("build -v")
        .env_remove("CARGO_INCREMENTAL")
        .with_stderr_does_not_contain("[..]C incremental=[..]")
        .run();

    p.cargo("build -v")
        .env("CARGO_INCREMENTAL", "1")
        .with_stderr_contains("[..]C incremental=[..]")
        .run();

    p.cargo("build --release -v")
        .env_remove("CARGO_INCREMENTAL")
        .with_stderr_contains("[..]C incremental=[..]")
        .run();

    p.cargo("build --release -v")
        .env("CARGO_INCREMENTAL", "0")
        .with_stderr_does_not_contain("[..]C incremental=[..]")
        .run();
}

#[cargo_test]
fn incremental_config() {
    let p = project()
        .file("src/main.rs", "fn main() {}")
        .file(
            ".cargo/config",
            r#"
            [build]
            incremental = false
        "#,
        )
        .build();

    p.cargo("build -v")
        .env_remove("CARGO_INCREMENTAL")
        .with_stderr_does_not_contain("[..]C incremental=[..]")
        .run();

    p.cargo("build -v")
        .env("CARGO_INCREMENTAL", "1")
        .with_stderr_contains("[..]C incremental=[..]")
        .run();
}

#[cargo_test]
fn cargo_compile_with_workspace_excluded() {
    let p = project().file("src/main.rs", "fn main() {}").build();

    p.cargo("build --workspace --exclude foo")
        .with_stderr_does_not_contain("[..]virtual[..]")
        .with_stderr_contains("[..]no packages to compile")
        .with_status(101)
        .run();
}

#[cargo_test]
fn cargo_compile_manifest_path() {
    let p = project()
        .file("Cargo.toml", &basic_bin_manifest("foo"))
        .file("src/foo.rs", &main_file(r#""i am foo""#, &[]))
        .build();

    p.cargo("build --manifest-path foo/Cargo.toml")
        .cwd(p.root().parent().unwrap())
        .run();
    assert!(p.bin("foo").is_file());
}

#[cargo_test]
fn cargo_compile_with_invalid_manifest() {
    let p = project().file("Cargo.toml", "").build();

    p.cargo("build")
        .with_status(101)
        .with_stderr(
            "\
[ERROR] failed to parse manifest at `[..]`

Caused by:
  virtual manifests must be configured with [workspace]
",
        )
        .run();
}

#[cargo_test]
fn cargo_compile_with_invalid_manifest2() {
    let p = project()
        .file(
            "Cargo.toml",
            r"
            [project]
            foo = bar
        ",
        )
        .build();

    p.cargo("build")
        .with_status(101)
        .with_stderr(
            "\
[ERROR] failed to parse manifest at `[..]`

Caused by:
  could not parse input as TOML

Caused by:
  invalid number at line 3 column 19
",
        )
        .run();
}

#[cargo_test]
fn cargo_compile_with_invalid_manifest3() {
    let p = project().file("src/Cargo.toml", "a = bar").build();

    p.cargo("build --manifest-path src/Cargo.toml")
        .with_status(101)
        .with_stderr(
            "\
[ERROR] failed to parse manifest at `[..]`

Caused by:
  could not parse input as TOML

Caused by:
  invalid number at line 1 column 5
",
        )
        .run();
}

#[cargo_test]
fn cargo_compile_duplicate_build_targets() {
    let p = project()
        .file(
            "Cargo.toml",
            r#"
            [package]
            name = "foo"
            version = "0.0.1"
            authors = []

            [lib]
            name = "main"
            path = "src/main.rs"
            crate-type = ["dylib"]

            [dependencies]
        "#,
        )
        .file("src/main.rs", "#![allow(warnings)] fn main() {}")
        .build();

    p.cargo("build")
        .with_stderr(
            "\
warning: file found to be present in multiple build targets: [..]main.rs
[COMPILING] foo v0.0.1 ([..])
[FINISHED] [..]
",
        )
        .run();
}

#[cargo_test]
fn cargo_compile_with_invalid_version() {
    let p = project()
        .file("Cargo.toml", &basic_manifest("foo", "1.0"))
        .build();

    p.cargo("build")
        .with_status(101)
        .with_stderr(
            "\
[ERROR] failed to parse manifest at `[..]`

Caused by:
  Expected dot for key `package.version`
",
        )
        .run();
}

#[cargo_test]
fn cargo_compile_with_empty_package_name() {
    let p = project()
        .file("Cargo.toml", &basic_manifest("", "0.0.0"))
        .build();

    p.cargo("build")
        .with_status(101)
        .with_stderr(
            "\
[ERROR] failed to parse manifest at `[..]`

Caused by:
  package name cannot be an empty string
",
        )
        .run();
}

#[cargo_test]
fn cargo_compile_with_invalid_package_name() {
    let p = project()
        .file("Cargo.toml", &basic_manifest("foo::bar", "0.0.0"))
        .build();

    p.cargo("build")
        .with_status(101)
        .with_stderr(
            "\
[ERROR] failed to parse manifest at `[..]`

Caused by:
  invalid character `:` in package name: `foo::bar`, [..]
",
        )
        .run();
}

#[cargo_test]
fn cargo_compile_with_invalid_bin_target_name() {
    let p = project()
        .file(
            "Cargo.toml",
            r#"
            [package]
            name = "foo"
            authors = []
            version = "0.0.0"

            [[bin]]
            name = ""
        "#,
        )
        .build();

    p.cargo("build")
        .with_status(101)
        .with_stderr(
            "\
[ERROR] failed to parse manifest at `[..]`

Caused by:
  binary target names cannot be empty
",
        )
        .run();
}

#[cargo_test]
fn cargo_compile_with_forbidden_bin_target_name() {
    let p = project()
        .file(
            "Cargo.toml",
            r#"
            [package]
            name = "foo"
            authors = []
            version = "0.0.0"

            [[bin]]
            name = "build"
        "#,
        )
        .build();

    p.cargo("build")
        .with_status(101)
        .with_stderr(
            "\
[ERROR] failed to parse manifest at `[..]`

Caused by:
  the binary target name `build` is forbidden
",
        )
        .run();
}

#[cargo_test]
fn cargo_compile_with_bin_and_crate_type() {
    let p = project()
        .file(
            "Cargo.toml",
            r#"
            [package]
            name = "foo"
            authors = []
            version = "0.0.0"

            [[bin]]
            name = "the_foo_bin"
            path = "src/foo.rs"
            crate-type = ["cdylib", "rlib"]
        "#,
        )
        .file("src/foo.rs", "fn main() {}")
        .build();

    p.cargo("build")
        .with_status(101)
        .with_stderr(
            "\
[ERROR] failed to parse manifest at `[..]`

Caused by:
  the target `the_foo_bin` is a binary and can't have any crate-types set \
(currently \"cdylib, rlib\")",
        )
        .run();
}

#[cargo_test]
fn cargo_compile_with_bin_and_proc() {
    let p = project()
        .file(
            "Cargo.toml",
            r#"
            [package]
            name = "foo"
            authors = []
            version = "0.0.0"

            [[bin]]
            name = "the_foo_bin"
            path = "src/foo.rs"
            proc-macro = true
        "#,
        )
        .file("src/foo.rs", "fn main() {}")
        .build();

    p.cargo("build")
        .with_status(101)
        .with_stderr(
            "\
[ERROR] failed to parse manifest at `[..]`

Caused by:
  the target `the_foo_bin` is a binary and can't have `proc-macro` set `true`",
        )
        .run();
}

#[cargo_test]
fn cargo_compile_with_invalid_lib_target_name() {
    let p = project()
        .file(
            "Cargo.toml",
            r#"
            [package]
            name = "foo"
            authors = []
            version = "0.0.0"

            [lib]
            name = ""
        "#,
        )
        .build();

    p.cargo("build")
        .with_status(101)
        .with_stderr(
            "\
[ERROR] failed to parse manifest at `[..]`

Caused by:
  library target names cannot be empty
",
        )
        .run();
}

#[cargo_test]
fn cargo_compile_with_invalid_non_numeric_dep_version() {
    let p = project()
        .file(
            "Cargo.toml",
            r#"
            [package]
            name = "foo"
            version = "0.0.1"

            [dependencies]
            crossbeam = "y"
        "#,
        )
        .build();

    p.cargo("build")
        .with_status(101)
        .with_stderr(
            "\
[ERROR] failed to parse manifest at `[CWD]/Cargo.toml`

Caused by:
  failed to parse the version requirement `y` for dependency `crossbeam`

Caused by:
  the given version requirement is invalid
",
        )
        .run();
}

#[cargo_test]
fn cargo_compile_without_manifest() {
    let p = project().no_manifest().build();

    p.cargo("build")
        .with_status(101)
        .with_stderr("[ERROR] could not find `Cargo.toml` in `[..]` or any parent directory")
        .run();
}

#[cargo_test]
fn cargo_compile_with_invalid_code() {
    let p = project()
        .file("Cargo.toml", &basic_bin_manifest("foo"))
        .file("src/foo.rs", "invalid rust code!")
        .build();

    p.cargo("build")
        .with_status(101)
        .with_stderr_contains(
            "\
[ERROR] could not compile `foo`.

To learn more, run the command again with --verbose.\n",
        )
        .run();
    assert!(p.root().join("Cargo.lock").is_file());
}

#[cargo_test]
fn cargo_compile_with_invalid_code_in_deps() {
    let p = project()
        .file(
            "Cargo.toml",
            r#"
            [package]
            name = "foo"
            version = "0.0.1"
            authors = []

            [dependencies.bar]
            path = "../bar"
            [dependencies.baz]
            path = "../baz"
        "#,
        )
        .file("src/main.rs", "invalid rust code!")
        .build();
    let _bar = project()
        .at("bar")
        .file("Cargo.toml", &basic_manifest("bar", "0.1.0"))
        .file("src/lib.rs", "invalid rust code!")
        .build();
    let _baz = project()
        .at("baz")
        .file("Cargo.toml", &basic_manifest("baz", "0.1.0"))
        .file("src/lib.rs", "invalid rust code!")
        .build();
    p.cargo("build")
        .with_status(101)
        .with_stderr_contains("[..]invalid rust code[..]")
        .with_stderr_contains("[ERROR] could not compile [..]")
        .run();
}

#[cargo_test]
fn cargo_compile_with_warnings_in_the_root_package() {
    let p = project()
        .file("Cargo.toml", &basic_bin_manifest("foo"))
        .file("src/foo.rs", "fn main() {} fn dead() {}")
        .build();

    p.cargo("build")
        .with_stderr_contains("[..]function is never used: `dead`[..]")
        .run();
}

#[cargo_test]
fn cargo_compile_with_warnings_in_a_dep_package() {
    let p = project()
        .file(
            "Cargo.toml",
            r#"
            [project]

            name = "foo"
            version = "0.5.0"
            authors = ["wycats@example.com"]

            [dependencies.bar]
            path = "bar"

            [[bin]]

            name = "foo"
        "#,
        )
        .file("src/foo.rs", &main_file(r#""{}", bar::gimme()"#, &["bar"]))
        .file("bar/Cargo.toml", &basic_lib_manifest("bar"))
        .file(
            "bar/src/bar.rs",
            r#"
            pub fn gimme() -> &'static str {
                "test passed"
            }

            fn dead() {}
        "#,
        )
        .build();

    p.cargo("build")
        .with_stderr_contains("[..]function is never used: `dead`[..]")
        .run();

    assert!(p.bin("foo").is_file());

    p.process(&p.bin("foo")).with_stdout("test passed\n").run();
}

#[cargo_test]
fn cargo_compile_with_nested_deps_inferred() {
    let p = project()
        .file(
            "Cargo.toml",
            r#"
            [project]

            name = "foo"
            version = "0.5.0"
            authors = ["wycats@example.com"]

            [dependencies.bar]
            path = 'bar'

            [[bin]]
            name = "foo"
        "#,
        )
        .file("src/foo.rs", &main_file(r#""{}", bar::gimme()"#, &["bar"]))
        .file(
            "bar/Cargo.toml",
            r#"
            [project]

            name = "bar"
            version = "0.5.0"
            authors = ["wycats@example.com"]

            [dependencies.baz]
            path = "../baz"
        "#,
        )
        .file(
            "bar/src/lib.rs",
            r#"
            extern crate baz;

            pub fn gimme() -> String {
                baz::gimme()
            }
        "#,
        )
        .file("baz/Cargo.toml", &basic_manifest("baz", "0.5.0"))
        .file(
            "baz/src/lib.rs",
            r#"
            pub fn gimme() -> String {
                "test passed".to_string()
            }
        "#,
        )
        .build();

    p.cargo("build").run();

    assert!(p.bin("foo").is_file());
    assert!(!p.bin("libbar.rlib").is_file());
    assert!(!p.bin("libbaz.rlib").is_file());

    p.process(&p.bin("foo")).with_stdout("test passed\n").run();
}

#[cargo_test]
fn cargo_compile_with_nested_deps_correct_bin() {
    let p = project()
        .file(
            "Cargo.toml",
            r#"
            [project]

            name = "foo"
            version = "0.5.0"
            authors = ["wycats@example.com"]

            [dependencies.bar]
            path = "bar"

            [[bin]]
            name = "foo"
        "#,
        )
        .file("src/main.rs", &main_file(r#""{}", bar::gimme()"#, &["bar"]))
        .file(
            "bar/Cargo.toml",
            r#"
            [project]

            name = "bar"
            version = "0.5.0"
            authors = ["wycats@example.com"]

            [dependencies.baz]
            path = "../baz"
        "#,
        )
        .file(
            "bar/src/lib.rs",
            r#"
            extern crate baz;

            pub fn gimme() -> String {
                baz::gimme()
            }
        "#,
        )
        .file("baz/Cargo.toml", &basic_manifest("baz", "0.5.0"))
        .file(
            "baz/src/lib.rs",
            r#"
            pub fn gimme() -> String {
                "test passed".to_string()
            }
        "#,
        )
        .build();

    p.cargo("build").run();

    assert!(p.bin("foo").is_file());
    assert!(!p.bin("libbar.rlib").is_file());
    assert!(!p.bin("libbaz.rlib").is_file());

    p.process(&p.bin("foo")).with_stdout("test passed\n").run();
}

#[cargo_test]
fn cargo_compile_with_nested_deps_shorthand() {
    let p = project()
        .file(
            "Cargo.toml",
            r#"
            [project]

            name = "foo"
            version = "0.5.0"
            authors = ["wycats@example.com"]

            [dependencies.bar]
            path = "bar"
        "#,
        )
        .file("src/main.rs", &main_file(r#""{}", bar::gimme()"#, &["bar"]))
        .file(
            "bar/Cargo.toml",
            r#"
            [project]

            name = "bar"
            version = "0.5.0"
            authors = ["wycats@example.com"]

            [dependencies.baz]
            path = "../baz"

            [lib]

            name = "bar"
        "#,
        )
        .file(
            "bar/src/bar.rs",
            r#"
            extern crate baz;

            pub fn gimme() -> String {
                baz::gimme()
            }
        "#,
        )
        .file("baz/Cargo.toml", &basic_lib_manifest("baz"))
        .file(
            "baz/src/baz.rs",
            r#"
            pub fn gimme() -> String {
                "test passed".to_string()
            }
        "#,
        )
        .build();

    p.cargo("build").run();

    assert!(p.bin("foo").is_file());
    assert!(!p.bin("libbar.rlib").is_file());
    assert!(!p.bin("libbaz.rlib").is_file());

    p.process(&p.bin("foo")).with_stdout("test passed\n").run();
}

#[cargo_test]
fn cargo_compile_with_nested_deps_longhand() {
    let p = project()
        .file(
            "Cargo.toml",
            r#"
            [project]

            name = "foo"
            version = "0.5.0"
            authors = ["wycats@example.com"]

            [dependencies.bar]
            path = "bar"
            version = "0.5.0"

            [[bin]]

            name = "foo"
        "#,
        )
        .file("src/foo.rs", &main_file(r#""{}", bar::gimme()"#, &["bar"]))
        .file(
            "bar/Cargo.toml",
            r#"
            [project]

            name = "bar"
            version = "0.5.0"
            authors = ["wycats@example.com"]

            [dependencies.baz]
            path = "../baz"
            version = "0.5.0"

            [lib]

            name = "bar"
        "#,
        )
        .file(
            "bar/src/bar.rs",
            r#"
            extern crate baz;

            pub fn gimme() -> String {
                baz::gimme()
            }
        "#,
        )
        .file("baz/Cargo.toml", &basic_lib_manifest("baz"))
        .file(
            "baz/src/baz.rs",
            r#"
            pub fn gimme() -> String {
                "test passed".to_string()
            }
        "#,
        )
        .build();

    p.cargo("build").run();

    assert!(p.bin("foo").is_file());
    assert!(!p.bin("libbar.rlib").is_file());
    assert!(!p.bin("libbaz.rlib").is_file());

    p.process(&p.bin("foo")).with_stdout("test passed\n").run();
}

// Check that Cargo gives a sensible error if a dependency can't be found
// because of a name mismatch.
#[cargo_test]
fn cargo_compile_with_dep_name_mismatch() {
    let p = project()
        .file(
            "Cargo.toml",
            r#"
            [package]

            name = "foo"
            version = "0.0.1"
            authors = ["wycats@example.com"]

            [[bin]]

            name = "foo"

            [dependencies.notquitebar]

            path = "bar"
        "#,
        )
        .file("src/bin/foo.rs", &main_file(r#""i am foo""#, &["bar"]))
        .file("bar/Cargo.toml", &basic_bin_manifest("bar"))
        .file("bar/src/bar.rs", &main_file(r#""i am bar""#, &[]))
        .build();

    p.cargo("build")
        .with_status(101)
        .with_stderr(
            r#"error: no matching package named `notquitebar` found
location searched: [CWD]/bar
required by package `foo v0.0.1 ([CWD])`
"#,
        )
        .run();
}

// Ensure that renamed deps have a valid name
#[cargo_test]
fn cargo_compile_with_invalid_dep_rename() {
    let p = project()
        .file(
            "Cargo.toml",
            r#"
            [package]
            name = "buggin"
            version = "0.1.0"

            [dependencies]
            "haha this isn't a valid name 🐛" = { package = "libc", version = "0.1" }
        "#,
        )
        .file("src/main.rs", &main_file(r#""What's good?""#, &[]))
        .build();

    p.cargo("build")
        .with_status(101)
        .with_stderr(
            "\
error: failed to parse manifest at `[..]`

Caused by:
  invalid character ` ` in dependency name: `haha this isn't a valid name 🐛`, characters must be Unicode XID characters (numbers, `-`, `_`, or most letters)
",
        )
        .run();
}

#[cargo_test]
fn cargo_compile_with_filename() {
    let p = project()
        .file("src/lib.rs", "")
        .file(
            "src/bin/a.rs",
            r#"
            extern crate foo;
            fn main() { println!("hello a.rs"); }
        "#,
        )
        .file("examples/a.rs", r#"fn main() { println!("example"); }"#)
        .build();

    p.cargo("build --bin bin.rs")
        .with_status(101)
        .with_stderr("[ERROR] no bin target named `bin.rs`")
        .run();

    p.cargo("build --bin a.rs")
        .with_status(101)
        .with_stderr(
            "\
[ERROR] no bin target named `a.rs`

<tab>Did you mean `a`?",
        )
        .run();

    p.cargo("build --example example.rs")
        .with_status(101)
        .with_stderr("[ERROR] no example target named `example.rs`")
        .run();

    p.cargo("build --example a.rs")
        .with_status(101)
        .with_stderr(
            "\
[ERROR] no example target named `a.rs`

<tab>Did you mean `a`?",
        )
        .run();
}

#[cargo_test]
fn incompatible_dependencies() {
    Package::new("bad", "0.1.0").publish();
    Package::new("bad", "1.0.0").publish();
    Package::new("bad", "1.0.1").publish();
    Package::new("bad", "1.0.2").publish();
    Package::new("bar", "0.1.0").dep("bad", "0.1.0").publish();
    Package::new("baz", "0.1.1").dep("bad", "=1.0.0").publish();
    Package::new("baz", "0.1.0").dep("bad", "=1.0.0").publish();
    Package::new("qux", "0.1.2").dep("bad", ">=1.0.1").publish();
    Package::new("qux", "0.1.1").dep("bad", ">=1.0.1").publish();
    Package::new("qux", "0.1.0").dep("bad", ">=1.0.1").publish();

    let p = project()
        .file(
            "Cargo.toml",
            r#"
            [project]
            name = "foo"
            version = "0.0.1"

            [dependencies]
            bar = "0.1.0"
            baz = "0.1.0"
            qux = "0.1.0"
        "#,
        )
        .file("src/main.rs", "fn main(){}")
        .build();

    p.cargo("build")
        .with_status(101)
        .with_stderr_contains(
            "\
error: failed to select a version for `bad`.
    ... required by package `qux v0.1.0`
    ... which is depended on by `foo v0.0.1 ([..])`
versions that meet the requirements `>=1.0.1` are: 1.0.2, 1.0.1

all possible versions conflict with previously selected packages.

  previously selected package `bad v1.0.0`
    ... which is depended on by `baz v0.1.0`
    ... which is depended on by `foo v0.0.1 ([..])`

failed to select a version for `bad` which could resolve this conflict",
        )
        .run();
}

#[cargo_test]
fn incompatible_dependencies_with_multi_semver() {
    Package::new("bad", "1.0.0").publish();
    Package::new("bad", "1.0.1").publish();
    Package::new("bad", "2.0.0").publish();
    Package::new("bad", "2.0.1").publish();
    Package::new("bar", "0.1.0").dep("bad", "=1.0.0").publish();
    Package::new("baz", "0.1.0").dep("bad", ">=2.0.1").publish();

    let p = project()
        .file(
            "Cargo.toml",
            r#"
            [project]
            name = "foo"
            version = "0.0.1"

            [dependencies]
            bar = "0.1.0"
            baz = "0.1.0"
            bad = ">=1.0.1, <=2.0.0"
        "#,
        )
        .file("src/main.rs", "fn main(){}")
        .build();

    p.cargo("build")
        .with_status(101)
        .with_stderr_contains(
            "\
error: failed to select a version for `bad`.
    ... required by package `foo v0.0.1 ([..])`
versions that meet the requirements `>=1.0.1, <=2.0.0` are: 2.0.0, 1.0.1

all possible versions conflict with previously selected packages.

  previously selected package `bad v2.0.1`
    ... which is depended on by `baz v0.1.0`
    ... which is depended on by `foo v0.0.1 ([..])`

  previously selected package `bad v1.0.0`
    ... which is depended on by `bar v0.1.0`
    ... which is depended on by `foo v0.0.1 ([..])`

failed to select a version for `bad` which could resolve this conflict",
        )
        .run();
}

#[cargo_test]
fn compile_path_dep_then_change_version() {
    let p = project()
        .file(
            "Cargo.toml",
            r#"
            [package]
            name = "foo"
            version = "0.0.1"
            authors = []

            [dependencies.bar]
            path = "bar"
        "#,
        )
        .file("src/lib.rs", "")
        .file("bar/Cargo.toml", &basic_manifest("bar", "0.0.1"))
        .file("bar/src/lib.rs", "")
        .build();

    p.cargo("build").run();

    p.change_file("bar/Cargo.toml", &basic_manifest("bar", "0.0.2"));

    p.cargo("build").run();
}

#[cargo_test]
fn ignores_carriage_return_in_lockfile() {
    let p = project()
        .file("src/main.rs", r"mod a; fn main() {}")
        .file("src/a.rs", "")
        .build();

    p.cargo("build").run();

    let lock = p.read_lockfile();
    p.change_file("Cargo.lock", &lock.replace("\n", "\r\n"));
    p.cargo("build").run();
}

#[cargo_test]
fn cargo_default_env_metadata_env_var() {
    // Ensure that path dep + dylib + env_var get metadata
    // (even though path_dep + dylib should not)
    let p = project()
        .file(
            "Cargo.toml",
            r#"
            [package]
            name = "foo"
            version = "0.0.1"
            authors = []

            [dependencies.bar]
            path = "bar"
        "#,
        )
        .file("src/lib.rs", "// hi")
        .file(
            "bar/Cargo.toml",
            r#"
            [package]
            name = "bar"
            version = "0.0.1"
            authors = []

            [lib]
            name = "bar"
            crate_type = ["dylib"]
        "#,
        )
        .file("bar/src/lib.rs", "// hello")
        .build();

    // No metadata on libbar since it's a dylib path dependency
    p.cargo("build -v")
        .with_stderr(&format!(
            "\
[COMPILING] bar v0.0.1 ([CWD]/bar)
[RUNNING] `rustc --crate-name bar bar/src/lib.rs [..]--crate-type dylib \
        --emit=[..]link \
        -C prefer-dynamic[..]-C debuginfo=2 \
        -C metadata=[..] \
        --out-dir [..] \
        -L dependency=[CWD]/target/debug/deps`
[COMPILING] foo v0.0.1 ([CWD])
[RUNNING] `rustc --crate-name foo src/lib.rs [..]--crate-type lib \
        --emit=[..]link[..]-C debuginfo=2 \
        -C metadata=[..] \
        -C extra-filename=[..] \
        --out-dir [..] \
        -L dependency=[CWD]/target/debug/deps \
        --extern bar=[CWD]/target/debug/deps/{prefix}bar{suffix}`
[FINISHED] dev [unoptimized + debuginfo] target(s) in [..]",
            prefix = env::consts::DLL_PREFIX,
            suffix = env::consts::DLL_SUFFIX,
        ))
        .run();

    p.cargo("clean").run();

    // If you set the env-var, then we expect metadata on libbar
    p.cargo("build -v")
        .env("__CARGO_DEFAULT_LIB_METADATA", "stable")
        .with_stderr(&format!(
            "\
[COMPILING] bar v0.0.1 ([CWD]/bar)
[RUNNING] `rustc --crate-name bar bar/src/lib.rs [..]--crate-type dylib \
        --emit=[..]link \
        -C prefer-dynamic[..]-C debuginfo=2 \
        -C metadata=[..] \
        --out-dir [..] \
        -L dependency=[CWD]/target/debug/deps`
[COMPILING] foo v0.0.1 ([CWD])
[RUNNING] `rustc --crate-name foo src/lib.rs [..]--crate-type lib \
        --emit=[..]link[..]-C debuginfo=2 \
        -C metadata=[..] \
        -C extra-filename=[..] \
        --out-dir [..] \
        -L dependency=[CWD]/target/debug/deps \
        --extern bar=[CWD]/target/debug/deps/{prefix}bar-[..]{suffix}`
[FINISHED] dev [unoptimized + debuginfo] target(s) in [..]
",
            prefix = env::consts::DLL_PREFIX,
            suffix = env::consts::DLL_SUFFIX,
        ))
        .run();
}

#[cargo_test]
fn crate_env_vars() {
    let p = project()
        .file(
            "Cargo.toml",
            r#"
        [project]
        name = "foo"
        version = "0.5.1-alpha.1"
        description = "This is foo"
        homepage = "https://example.com"
        repository = "https://example.com/repo.git"
        authors = ["wycats@example.com"]
        "#,
        )
        .file(
            "src/main.rs",
            r#"
            extern crate foo;


            static VERSION_MAJOR: &'static str = env!("CARGO_PKG_VERSION_MAJOR");
            static VERSION_MINOR: &'static str = env!("CARGO_PKG_VERSION_MINOR");
            static VERSION_PATCH: &'static str = env!("CARGO_PKG_VERSION_PATCH");
            static VERSION_PRE: &'static str = env!("CARGO_PKG_VERSION_PRE");
            static VERSION: &'static str = env!("CARGO_PKG_VERSION");
            static CARGO_MANIFEST_DIR: &'static str = env!("CARGO_MANIFEST_DIR");
            static PKG_NAME: &'static str = env!("CARGO_PKG_NAME");
            static HOMEPAGE: &'static str = env!("CARGO_PKG_HOMEPAGE");
            static REPOSITORY: &'static str = env!("CARGO_PKG_REPOSITORY");
            static DESCRIPTION: &'static str = env!("CARGO_PKG_DESCRIPTION");

            fn main() {
                let s = format!("{}-{}-{} @ {} in {}", VERSION_MAJOR,
                                VERSION_MINOR, VERSION_PATCH, VERSION_PRE,
                                CARGO_MANIFEST_DIR);
                 assert_eq!(s, foo::version());
                 println!("{}", s);
                 assert_eq!("foo", PKG_NAME);
                 assert_eq!("https://example.com", HOMEPAGE);
                 assert_eq!("https://example.com/repo.git", REPOSITORY);
                 assert_eq!("This is foo", DESCRIPTION);
                let s = format!("{}.{}.{}-{}", VERSION_MAJOR,
                                VERSION_MINOR, VERSION_PATCH, VERSION_PRE);
                assert_eq!(s, VERSION);
            }
        "#,
        )
        .file(
            "src/lib.rs",
            r#"
            pub fn version() -> String {
                format!("{}-{}-{} @ {} in {}",
                        env!("CARGO_PKG_VERSION_MAJOR"),
                        env!("CARGO_PKG_VERSION_MINOR"),
                        env!("CARGO_PKG_VERSION_PATCH"),
                        env!("CARGO_PKG_VERSION_PRE"),
                        env!("CARGO_MANIFEST_DIR"))
            }
        "#,
        )
        .build();

    println!("build");
    p.cargo("build -v").run();

    println!("bin");
    p.process(&p.bin("foo"))
        .with_stdout("0-5-1 @ alpha.1 in [CWD]")
        .run();

    println!("test");
    p.cargo("test -v").run();
}

#[cargo_test]
fn crate_authors_env_vars() {
    let p = project()
        .file(
            "Cargo.toml",
            r#"
            [project]
            name = "foo"
            version = "0.5.1-alpha.1"
            authors = ["wycats@example.com", "neikos@example.com"]
        "#,
        )
        .file(
            "src/main.rs",
            r#"
            extern crate foo;

            static AUTHORS: &'static str = env!("CARGO_PKG_AUTHORS");

            fn main() {
                let s = "wycats@example.com:neikos@example.com";
                assert_eq!(AUTHORS, foo::authors());
                println!("{}", AUTHORS);
                assert_eq!(s, AUTHORS);
            }
        "#,
        )
        .file(
            "src/lib.rs",
            r#"
            pub fn authors() -> String {
                format!("{}", env!("CARGO_PKG_AUTHORS"))
            }
        "#,
        )
        .build();

    println!("build");
    p.cargo("build -v").run();

    println!("bin");
    p.process(&p.bin("foo"))
        .with_stdout("wycats@example.com:neikos@example.com")
        .run();

    println!("test");
    p.cargo("test -v").run();
}

#[cargo_test]
fn vv_prints_rustc_env_vars() {
    let p = project()
        .file(
            "Cargo.toml",
            r#"
            [project]
            name = "foo"
            version = "0.0.1"
            authors = ["escape='\"@example.com"]
        "#,
        )
        .file("src/main.rs", "fn main() {}")
        .build();

    let mut b = p.cargo("build -vv");

    if cfg!(windows) {
        b.with_stderr_contains(
            "[RUNNING] `[..]set CARGO_PKG_NAME=foo&& [..]rustc [..]`"
        ).with_stderr_contains(
            r#"[RUNNING] `[..]set CARGO_PKG_AUTHORS="escape='\"@example.com"&& [..]rustc [..]`"#
        )
    } else {
        b.with_stderr_contains("[RUNNING] `[..]CARGO_PKG_NAME=foo [..]rustc [..]`")
            .with_stderr_contains(
                r#"[RUNNING] `[..]CARGO_PKG_AUTHORS='escape='\''"@example.com' [..]rustc [..]`"#,
            )
    };

    b.run();
}

// The tester may already have LD_LIBRARY_PATH=::/foo/bar which leads to a false positive error
fn setenv_for_removing_empty_component(mut execs: Execs) -> Execs {
    let v = dylib_path_envvar();
    if let Ok(search_path) = env::var(v) {
        let new_search_path =
            env::join_paths(env::split_paths(&search_path).filter(|e| !e.as_os_str().is_empty()))
                .expect("join_paths");
        execs.env(v, new_search_path); // build_command() will override LD_LIBRARY_PATH accordingly
    }
    execs
}

// Regression test for #4277
#[cargo_test]
fn crate_library_path_env_var() {
    let p = project()
        .file(
            "src/main.rs",
            &format!(
                r##"
            fn main() {{
                let search_path = env!("{}");
                let paths = std::env::split_paths(&search_path).collect::<Vec<_>>();
                assert!(!paths.contains(&"".into()));
            }}
        "##,
                dylib_path_envvar()
            ),
        )
        .build();

    setenv_for_removing_empty_component(p.cargo("run")).run();
}

// Regression test for #4277
#[cargo_test]
fn build_with_fake_libc_not_loading() {
    let p = project()
        .file("src/main.rs", "fn main() {}")
        .file("src/lib.rs", r#" "#)
        .file("libc.so.6", r#""#)
        .build();

    setenv_for_removing_empty_component(p.cargo("build")).run();
}

// this is testing that src/<pkg-name>.rs still works (for now)
#[cargo_test]
fn many_crate_types_old_style_lib_location() {
    let p = project()
        .file(
            "Cargo.toml",
            r#"
            [project]

            name = "foo"
            version = "0.5.0"
            authors = ["wycats@example.com"]

            [lib]

            name = "foo"
            crate_type = ["rlib", "dylib"]
        "#,
        )
        .file("src/foo.rs", "pub fn foo() {}")
        .build();
    p.cargo("build")
        .with_stderr_contains(
            "\
[WARNING] path `[..]src/foo.rs` was erroneously implicitly accepted for library `foo`,
please rename the file to `src/lib.rs` or set lib.path in Cargo.toml",
        )
        .run();

    assert!(p.root().join("target/debug/libfoo.rlib").is_file());
    let fname = format!("{}foo{}", env::consts::DLL_PREFIX, env::consts::DLL_SUFFIX);
    assert!(p.root().join("target/debug").join(&fname).is_file());
}

#[cargo_test]
fn many_crate_types_correct() {
    let p = project()
        .file(
            "Cargo.toml",
            r#"
            [project]

            name = "foo"
            version = "0.5.0"
            authors = ["wycats@example.com"]

            [lib]

            name = "foo"
            crate_type = ["rlib", "dylib"]
        "#,
        )
        .file("src/lib.rs", "pub fn foo() {}")
        .build();
    p.cargo("build").run();

    assert!(p.root().join("target/debug/libfoo.rlib").is_file());
    let fname = format!("{}foo{}", env::consts::DLL_PREFIX, env::consts::DLL_SUFFIX);
    assert!(p.root().join("target/debug").join(&fname).is_file());
}

#[cargo_test]
fn self_dependency() {
    let p = project()
        .file(
            "Cargo.toml",
            r#"
            [package]

            name = "test"
            version = "0.0.0"
            authors = []

            [dependencies.test]

            path = "."

            [lib]
            name = "test"
            path = "src/test.rs"
        "#,
        )
        .file("src/test.rs", "fn main() {}")
        .build();
    p.cargo("build")
        .with_status(101)
        .with_stderr(
            "\
[ERROR] cyclic package dependency: package `test v0.0.0 ([CWD])` depends on itself. Cycle:
package `test v0.0.0 ([CWD])`
    ... which is depended on by `test v0.0.0 ([..])`",
        )
        .run();
}

#[cargo_test]
/// Make sure broken symlinks don't break the build
///
/// This test requires you to be able to make symlinks.
/// For windows, this may require you to enable developer mode.
fn ignore_broken_symlinks() {
    if !symlink_supported() {
        return;
    }

    let p = project()
        .file("Cargo.toml", &basic_bin_manifest("foo"))
        .file("src/foo.rs", &main_file(r#""i am foo""#, &[]))
        .symlink("Notafile", "bar")
        .build();

    p.cargo("build").run();
    assert!(p.bin("foo").is_file());

    p.process(&p.bin("foo")).with_stdout("i am foo\n").run();
}

#[cargo_test]
fn missing_lib_and_bin() {
    let p = project().build();
    p.cargo("build")
        .with_status(101)
        .with_stderr(
            "\
[ERROR] failed to parse manifest at `[..]Cargo.toml`

Caused by:
  no targets specified in the manifest
  either src/lib.rs, src/main.rs, a [lib] section, or [[bin]] section must be present\n",
        )
        .run();
}

#[cargo_test]
fn lto_build() {
    // FIXME: currently this hits a linker bug on 32-bit MSVC
    if cfg!(all(target_env = "msvc", target_pointer_width = "32")) {
        return;
    }

    let p = project()
        .file(
            "Cargo.toml",
            r#"
            [package]

            name = "test"
            version = "0.0.0"
            authors = []

            [profile.release]
            lto = true
        "#,
        )
        .file("src/main.rs", "fn main() {}")
        .build();
    p.cargo("build -v --release")
        .with_stderr(
            "\
[COMPILING] test v0.0.0 ([CWD])
[RUNNING] `rustc --crate-name test src/main.rs [..]--crate-type bin \
        --emit=[..]link \
        -C opt-level=3 \
        -C lto \
        -C metadata=[..] \
        --out-dir [CWD]/target/release/deps \
        -L dependency=[CWD]/target/release/deps`
[FINISHED] release [optimized] target(s) in [..]
",
        )
        .run();
}

#[cargo_test]
fn verbose_build() {
    let p = project().file("src/lib.rs", "").build();
    p.cargo("build -v")
        .with_stderr(
            "\
[COMPILING] foo v0.0.1 ([CWD])
[RUNNING] `rustc --crate-name foo src/lib.rs [..]--crate-type lib \
        --emit=[..]link[..]-C debuginfo=2 \
        -C metadata=[..] \
        --out-dir [..] \
        -L dependency=[CWD]/target/debug/deps`
[FINISHED] dev [unoptimized + debuginfo] target(s) in [..]
",
        )
        .run();
}

#[cargo_test]
fn verbose_release_build() {
    let p = project().file("src/lib.rs", "").build();
    p.cargo("build -v --release")
        .with_stderr(
            "\
[COMPILING] foo v0.0.1 ([CWD])
[RUNNING] `rustc --crate-name foo src/lib.rs [..]--crate-type lib \
        --emit=[..]link[..]\
        -C opt-level=3[..]\
        -C metadata=[..] \
        --out-dir [..] \
        -L dependency=[CWD]/target/release/deps`
[FINISHED] release [optimized] target(s) in [..]
",
        )
        .run();
}

#[cargo_test]
fn verbose_release_build_deps() {
    let p = project()
        .file(
            "Cargo.toml",
            r#"
            [package]

            name = "test"
            version = "0.0.0"
            authors = []

            [dependencies.foo]
            path = "foo"
        "#,
        )
        .file("src/lib.rs", "")
        .file(
            "foo/Cargo.toml",
            r#"
            [package]

            name = "foo"
            version = "0.0.0"
            authors = []

            [lib]
            name = "foo"
            crate_type = ["dylib", "rlib"]
        "#,
        )
        .file("foo/src/lib.rs", "")
        .build();
    p.cargo("build -v --release")
        .with_stderr(&format!(
            "\
[COMPILING] foo v0.0.0 ([CWD]/foo)
[RUNNING] `rustc --crate-name foo foo/src/lib.rs [..]\
        --crate-type dylib --crate-type rlib \
        --emit=[..]link \
        -C prefer-dynamic[..]\
        -C opt-level=3[..]\
        -C metadata=[..] \
        --out-dir [..] \
        -L dependency=[CWD]/target/release/deps`
[COMPILING] test v0.0.0 ([CWD])
[RUNNING] `rustc --crate-name test src/lib.rs [..]--crate-type lib \
        --emit=[..]link[..]\
        -C opt-level=3[..]\
        -C metadata=[..] \
        --out-dir [..] \
        -L dependency=[CWD]/target/release/deps \
        --extern foo=[CWD]/target/release/deps/{prefix}foo{suffix} \
        --extern foo=[CWD]/target/release/deps/libfoo.rlib`
[FINISHED] release [optimized] target(s) in [..]
",
            prefix = env::consts::DLL_PREFIX,
            suffix = env::consts::DLL_SUFFIX
        ))
        .run();
}

#[cargo_test]
fn explicit_examples() {
    let p = project()
        .file(
            "Cargo.toml",
            r#"
            [package]
            name = "foo"
            version = "1.0.0"
            authors = []

            [lib]
            name = "foo"
            path = "src/lib.rs"

            [[example]]
            name = "hello"
            path = "examples/ex-hello.rs"

            [[example]]
            name = "goodbye"
            path = "examples/ex-goodbye.rs"
        "#,
        )
        .file(
            "src/lib.rs",
            r#"
            pub fn get_hello() -> &'static str { "Hello" }
            pub fn get_goodbye() -> &'static str { "Goodbye" }
            pub fn get_world() -> &'static str { "World" }
        "#,
        )
        .file(
            "examples/ex-hello.rs",
            r#"
            extern crate foo;
            fn main() { println!("{}, {}!", foo::get_hello(), foo::get_world()); }
        "#,
        )
        .file(
            "examples/ex-goodbye.rs",
            r#"
            extern crate foo;
            fn main() { println!("{}, {}!", foo::get_goodbye(), foo::get_world()); }
        "#,
        )
        .build();

    p.cargo("build --examples").run();
    p.process(&p.bin("examples/hello"))
        .with_stdout("Hello, World!\n")
        .run();
    p.process(&p.bin("examples/goodbye"))
        .with_stdout("Goodbye, World!\n")
        .run();
}

#[cargo_test]
fn non_existing_example() {
    let p = project()
        .file(
            "Cargo.toml",
            r#"
            [package]
            name = "foo"
            version = "1.0.0"
            authors = []

            [lib]
            name = "foo"
            path = "src/lib.rs"

            [[example]]
            name = "hello"
        "#,
        )
        .file("src/lib.rs", "")
        .build();

    p.cargo("test -v")
        .with_status(101)
        .with_stderr(
            "\
[ERROR] failed to parse manifest at `[..]`

Caused by:
  can't find `hello` example, specify example.path",
        )
        .run();
}

#[cargo_test]
fn non_existing_binary() {
    let p = project()
        .file("Cargo.toml", &basic_bin_manifest("foo"))
        .file("src/lib.rs", "")
        .file("src/bin/ehlo.rs", "")
        .build();

    p.cargo("build -v")
        .with_status(101)
        .with_stderr(
            "\
[ERROR] failed to parse manifest at `[..]`

Caused by:
  can't find `foo` bin, specify bin.path",
        )
        .run();
}

#[cargo_test]
fn legacy_binary_paths_warnings() {
    let p = project()
        .file(
            "Cargo.toml",
            r#"
            [package]
            name = "foo"
            version = "1.0.0"
            authors = []

            [[bin]]
            name = "bar"
        "#,
        )
        .file("src/lib.rs", "")
        .file("src/main.rs", "fn main() {}")
        .build();

    p.cargo("build -v")
        .with_stderr_contains(
            "\
[WARNING] path `[..]src/main.rs` was erroneously implicitly accepted for binary `bar`,
please set bin.path in Cargo.toml",
        )
        .run();

    let p = project()
        .file(
            "Cargo.toml",
            r#"
            [package]
            name = "foo"
            version = "1.0.0"
            authors = []

            [[bin]]
            name = "bar"
        "#,
        )
        .file("src/lib.rs", "")
        .file("src/bin/main.rs", "fn main() {}")
        .build();

    p.cargo("build -v")
        .with_stderr_contains(
            "\
[WARNING] path `[..]src/bin/main.rs` was erroneously implicitly accepted for binary `bar`,
please set bin.path in Cargo.toml",
        )
        .run();

    let p = project()
        .file(
            "Cargo.toml",
            r#"
            [package]
            name = "foo"
            version = "1.0.0"
            authors = []

            [[bin]]
            name = "bar"
        "#,
        )
        .file("src/bar.rs", "fn main() {}")
        .build();

    p.cargo("build -v")
        .with_stderr_contains(
            "\
[WARNING] path `[..]src/bar.rs` was erroneously implicitly accepted for binary `bar`,
please set bin.path in Cargo.toml",
        )
        .run();
}

#[cargo_test]
fn implicit_examples() {
    let p = project()
        .file(
            "src/lib.rs",
            r#"
            pub fn get_hello() -> &'static str { "Hello" }
            pub fn get_goodbye() -> &'static str { "Goodbye" }
            pub fn get_world() -> &'static str { "World" }
        "#,
        )
        .file(
            "examples/hello.rs",
            r#"
            extern crate foo;
            fn main() {
                println!("{}, {}!", foo::get_hello(), foo::get_world());
            }
        "#,
        )
        .file(
            "examples/goodbye.rs",
            r#"
            extern crate foo;
            fn main() {
                println!("{}, {}!", foo::get_goodbye(), foo::get_world());
            }
        "#,
        )
        .build();

    p.cargo("build --examples").run();
    p.process(&p.bin("examples/hello"))
        .with_stdout("Hello, World!\n")
        .run();
    p.process(&p.bin("examples/goodbye"))
        .with_stdout("Goodbye, World!\n")
        .run();
}

#[cargo_test]
fn standard_build_no_ndebug() {
    let p = project()
        .file("Cargo.toml", &basic_bin_manifest("foo"))
        .file(
            "src/foo.rs",
            r#"
            fn main() {
                if cfg!(debug_assertions) {
                    println!("slow")
                } else {
                    println!("fast")
                }
            }
        "#,
        )
        .build();

    p.cargo("build").run();
    p.process(&p.bin("foo")).with_stdout("slow\n").run();
}

#[cargo_test]
fn release_build_ndebug() {
    let p = project()
        .file("Cargo.toml", &basic_bin_manifest("foo"))
        .file(
            "src/foo.rs",
            r#"
            fn main() {
                if cfg!(debug_assertions) {
                    println!("slow")
                } else {
                    println!("fast")
                }
            }
        "#,
        )
        .build();

    p.cargo("build --release").run();
    p.process(&p.release_bin("foo")).with_stdout("fast\n").run();
}

#[cargo_test]
fn inferred_main_bin() {
    let p = project().file("src/main.rs", "fn main() {}").build();

    p.cargo("build").run();
    p.process(&p.bin("foo")).run();
}

#[cargo_test]
fn deletion_causes_failure() {
    let p = project()
        .file(
            "Cargo.toml",
            r#"
            [package]
            name = "foo"
            version = "0.0.1"
            authors = []

            [dependencies.bar]
            path = "bar"
        "#,
        )
        .file("src/main.rs", "extern crate bar; fn main() {}")
        .file("bar/Cargo.toml", &basic_manifest("bar", "0.0.1"))
        .file("bar/src/lib.rs", "")
        .build();

    p.cargo("build").run();
    p.change_file("Cargo.toml", &basic_manifest("foo", "0.0.1"));
    p.cargo("build")
        .with_status(101)
        .with_stderr_contains("[..]can't find crate for `bar`")
        .run();
}

#[cargo_test]
fn bad_cargo_toml_in_target_dir() {
    let p = project()
        .file("src/main.rs", "fn main() {}")
        .file("target/Cargo.toml", "bad-toml")
        .build();

    p.cargo("build").run();
    p.process(&p.bin("foo")).run();
}

#[cargo_test]
fn lib_with_standard_name() {
    let p = project()
        .file("Cargo.toml", &basic_manifest("syntax", "0.0.1"))
        .file("src/lib.rs", "pub fn foo() {}")
        .file(
            "src/main.rs",
            "extern crate syntax; fn main() { syntax::foo() }",
        )
        .build();

    p.cargo("build")
        .with_stderr(
            "\
[COMPILING] syntax v0.0.1 ([CWD])
[FINISHED] dev [unoptimized + debuginfo] target(s) in [..]
",
        )
        .run();
}

#[cargo_test]
fn simple_staticlib() {
    let p = project()
        .file(
            "Cargo.toml",
            r#"
              [package]
              name = "foo"
              authors = []
              version = "0.0.1"

              [lib]
              name = "foo"
              crate-type = ["staticlib"]
        "#,
        )
        .file("src/lib.rs", "pub fn foo() {}")
        .build();

    // env var is a test for #1381
    p.cargo("build").env("CARGO_LOG", "nekoneko=trace").run();
}

#[cargo_test]
fn staticlib_rlib_and_bin() {
    let p = project()
        .file(
            "Cargo.toml",
            r#"
              [package]
              name = "foo"
              authors = []
              version = "0.0.1"

              [lib]
              name = "foo"
              crate-type = ["staticlib", "rlib"]
        "#,
        )
        .file("src/lib.rs", "pub fn foo() {}")
        .file("src/main.rs", "extern crate foo; fn main() { foo::foo(); }")
        .build();

    p.cargo("build -v").run();
}

#[cargo_test]
fn opt_out_of_bin() {
    let p = project()
        .file(
            "Cargo.toml",
            r#"
              bin = []

              [package]
              name = "foo"
              authors = []
              version = "0.0.1"
        "#,
        )
        .file("src/lib.rs", "")
        .file("src/main.rs", "bad syntax")
        .build();
    p.cargo("build").run();
}

#[cargo_test]
fn single_lib() {
    let p = project()
        .file(
            "Cargo.toml",
            r#"
              [package]
              name = "foo"
              authors = []
              version = "0.0.1"

              [lib]
              name = "foo"
              path = "src/bar.rs"
        "#,
        )
        .file("src/bar.rs", "")
        .build();
    p.cargo("build").run();
}

#[cargo_test]
fn freshness_ignores_excluded() {
    let foo = project()
        .file(
            "Cargo.toml",
            r#"
            [package]
            name = "foo"
            version = "0.0.0"
            authors = []
            build = "build.rs"
            exclude = ["src/b*.rs"]
        "#,
        )
        .file("build.rs", "fn main() {}")
        .file("src/lib.rs", "pub fn bar() -> i32 { 1 }")
        .build();
    foo.root().move_into_the_past();

    foo.cargo("build")
        .with_stderr(
            "\
[COMPILING] foo v0.0.0 ([CWD])
[FINISHED] dev [unoptimized + debuginfo] target(s) in [..]
",
        )
        .run();

    // Smoke test to make sure it doesn't compile again
    println!("first pass");
    foo.cargo("build").with_stdout("").run();

    // Modify an ignored file and make sure we don't rebuild
    println!("second pass");
    foo.change_file("src/bar.rs", "");
    foo.cargo("build").with_stdout("").run();
}

#[cargo_test]
fn rebuild_preserves_out_dir() {
    let foo = project()
        .file(
            "Cargo.toml",
            r#"
            [package]
            name = "foo"
            version = "0.0.0"
            authors = []
            build = 'build.rs'
        "#,
        )
        .file(
            "build.rs",
            r#"
            use std::env;
            use std::fs::File;
            use std::path::Path;

            fn main() {
                let path = Path::new(&env::var("OUT_DIR").unwrap()).join("foo");
                if env::var_os("FIRST").is_some() {
                    File::create(&path).unwrap();
                } else {
                    File::create(&path).unwrap();
                }
            }
        "#,
        )
        .file("src/lib.rs", "pub fn bar() -> i32 { 1 }")
        .build();
    foo.root().move_into_the_past();

    foo.cargo("build")
        .env("FIRST", "1")
        .with_stderr(
            "\
[COMPILING] foo v0.0.0 ([CWD])
[FINISHED] dev [unoptimized + debuginfo] target(s) in [..]
",
        )
        .run();

    foo.change_file("src/bar.rs", "");
    foo.cargo("build")
        .with_stderr(
            "\
[COMPILING] foo v0.0.0 ([CWD])
[FINISHED] dev [unoptimized + debuginfo] target(s) in [..]
",
        )
        .run();
}

#[cargo_test]
fn dep_no_libs() {
    let foo = project()
        .file(
            "Cargo.toml",
            r#"
            [package]
            name = "foo"
            version = "0.0.0"
            authors = []

            [dependencies.bar]
            path = "bar"
        "#,
        )
        .file("src/lib.rs", "pub fn bar() -> i32 { 1 }")
        .file("bar/Cargo.toml", &basic_manifest("bar", "0.0.0"))
        .file("bar/src/main.rs", "")
        .build();
    foo.cargo("build").run();
}

#[cargo_test]
fn recompile_space_in_name() {
    let foo = project()
        .file(
            "Cargo.toml",
            r#"
            [package]
            name = "foo"
            version = "0.0.0"
            authors = []

            [lib]
            name = "foo"
            path = "src/my lib.rs"
        "#,
        )
        .file("src/my lib.rs", "")
        .build();
    foo.cargo("build").run();
    foo.root().move_into_the_past();
    foo.cargo("build").with_stdout("").run();
}

#[cfg(unix)]
#[cargo_test]
fn credentials_is_unreadable() {
    use cargo_test_support::paths::home;
    use std::os::unix::prelude::*;
    let p = project()
        .file("Cargo.toml", &basic_manifest("foo", "0.1.0"))
        .file("src/lib.rs", "")
        .build();

    let credentials = home().join(".cargo/credentials");
    t!(fs::create_dir_all(credentials.parent().unwrap()));
    t!(fs::write(
        &credentials,
        r#"
            [registry]
            token = "api-token"
        "#
    ));
    let stat = fs::metadata(credentials.as_path()).unwrap();
    let mut perms = stat.permissions();
    perms.set_mode(0o000);
    fs::set_permissions(credentials, perms).unwrap();

    p.cargo("build").run();
}

#[cfg(unix)]
#[cargo_test]
fn ignore_bad_directories() {
    use std::os::unix::prelude::*;
    let foo = project()
        .file("Cargo.toml", &basic_manifest("foo", "0.0.0"))
        .file("src/lib.rs", "")
        .build();
    let dir = foo.root().join("tmp");
    fs::create_dir(&dir).unwrap();
    let stat = fs::metadata(&dir).unwrap();
    let mut perms = stat.permissions();
    perms.set_mode(0o644);
    fs::set_permissions(&dir, perms.clone()).unwrap();
    foo.cargo("build").run();
    perms.set_mode(0o755);
    fs::set_permissions(&dir, perms).unwrap();
}

#[cargo_test]
fn bad_cargo_config() {
    let foo = project()
        .file("Cargo.toml", &basic_manifest("foo", "0.0.0"))
        .file("src/lib.rs", "")
        .file(".cargo/config", "this is not valid toml")
        .build();
    foo.cargo("build -v")
        .with_status(101)
        .with_stderr(
            "\
[ERROR] could not load Cargo configuration

Caused by:
  could not parse TOML configuration in `[..]`

Caused by:
  could not parse input as TOML

Caused by:
  expected an equals, found an identifier at line 1 column 6
",
        )
        .run();
}

#[cargo_test]
fn cargo_platform_specific_dependency() {
    let host = rustc_host();
    let p = project()
        .file(
            "Cargo.toml",
            &format!(
                r#"
            [project]
            name = "foo"
            version = "0.5.0"
            authors = ["wycats@example.com"]
            build = "build.rs"

            [target.{host}.dependencies]
            dep = {{ path = "dep" }}
            [target.{host}.build-dependencies]
            build = {{ path = "build" }}
            [target.{host}.dev-dependencies]
            dev = {{ path = "dev" }}
        "#,
                host = host
            ),
        )
        .file("src/main.rs", "extern crate dep; fn main() { dep::dep() }")
        .file(
            "tests/foo.rs",
            "extern crate dev; #[test] fn foo() { dev::dev() }",
        )
        .file(
            "build.rs",
            "extern crate build; fn main() { build::build(); }",
        )
        .file("dep/Cargo.toml", &basic_manifest("dep", "0.5.0"))
        .file("dep/src/lib.rs", "pub fn dep() {}")
        .file("build/Cargo.toml", &basic_manifest("build", "0.5.0"))
        .file("build/src/lib.rs", "pub fn build() {}")
        .file("dev/Cargo.toml", &basic_manifest("dev", "0.5.0"))
        .file("dev/src/lib.rs", "pub fn dev() {}")
        .build();

    p.cargo("build").run();

    assert!(p.bin("foo").is_file());
    p.cargo("test").run();
}

#[cargo_test]
fn bad_platform_specific_dependency() {
    let p = project()
        .file(
            "Cargo.toml",
            r#"
            [project]

            name = "foo"
            version = "0.5.0"
            authors = ["wycats@example.com"]

            [target.wrong-target.dependencies.bar]
            path = "bar"
        "#,
        )
        .file("src/main.rs", &main_file(r#""{}", bar::gimme()"#, &["bar"]))
        .file("bar/Cargo.toml", &basic_manifest("bar", "0.5.0"))
        .file(
            "bar/src/lib.rs",
            r#"pub fn gimme() -> String { format!("") }"#,
        )
        .build();

    p.cargo("build")
        .with_status(101)
        .with_stderr_contains("[..]can't find crate for `bar`")
        .run();
}

#[cargo_test]
fn cargo_platform_specific_dependency_wrong_platform() {
    let p = project()
        .file(
            "Cargo.toml",
            r#"
            [project]

            name = "foo"
            version = "0.5.0"
            authors = ["wycats@example.com"]

            [target.non-existing-triplet.dependencies.bar]
            path = "bar"
        "#,
        )
        .file("src/main.rs", "fn main() {}")
        .file("bar/Cargo.toml", &basic_manifest("bar", "0.5.0"))
        .file(
            "bar/src/lib.rs",
            "invalid rust file, should not be compiled",
        )
        .build();

    p.cargo("build").run();

    assert!(p.bin("foo").is_file());
    p.process(&p.bin("foo")).run();

    let lockfile = p.read_lockfile();
    assert!(lockfile.contains("bar"));
}

#[cargo_test]
fn example_as_lib() {
    let p = project()
        .file(
            "Cargo.toml",
            r#"
            [package]
            name = "foo"
            version = "0.0.1"
            authors = []

            [[example]]
            name = "ex"
            crate-type = ["lib"]
        "#,
        )
        .file("src/lib.rs", "")
        .file("examples/ex.rs", "")
        .build();

    p.cargo("build --example=ex").run();
    assert!(p.example_lib("ex", "lib").is_file());
}

#[cargo_test]
fn example_as_rlib() {
    let p = project()
        .file(
            "Cargo.toml",
            r#"
            [package]
            name = "foo"
            version = "0.0.1"
            authors = []

            [[example]]
            name = "ex"
            crate-type = ["rlib"]
        "#,
        )
        .file("src/lib.rs", "")
        .file("examples/ex.rs", "")
        .build();

    p.cargo("build --example=ex").run();
    assert!(p.example_lib("ex", "rlib").is_file());
}

#[cargo_test]
fn example_as_dylib() {
    let p = project()
        .file(
            "Cargo.toml",
            r#"
            [package]
            name = "foo"
            version = "0.0.1"
            authors = []

            [[example]]
            name = "ex"
            crate-type = ["dylib"]
        "#,
        )
        .file("src/lib.rs", "")
        .file("examples/ex.rs", "")
        .build();

    p.cargo("build --example=ex").run();
    assert!(p.example_lib("ex", "dylib").is_file());
}

#[cargo_test]
fn example_as_proc_macro() {
    let p = project()
        .file(
            "Cargo.toml",
            r#"
            [package]
            name = "foo"
            version = "0.0.1"
            authors = []

            [[example]]
            name = "ex"
            crate-type = ["proc-macro"]
        "#,
        )
        .file("src/lib.rs", "")
        .file(
            "examples/ex.rs",
            r#"
            extern crate proc_macro;
            use proc_macro::TokenStream;

            #[proc_macro]
            pub fn eat(_item: TokenStream) -> TokenStream {
                "".parse().unwrap()
            }
            "#,
        )
        .build();

    p.cargo("build --example=ex").run();
    assert!(p.example_lib("ex", "proc-macro").is_file());
}

#[cargo_test]
fn example_bin_same_name() {
    let p = project()
        .file("src/main.rs", "fn main() {}")
        .file("examples/foo.rs", "fn main() {}")
        .build();

    p.cargo("build --examples").run();

    assert!(!p.bin("foo").is_file());
    // We expect a file of the form bin/foo-{metadata_hash}
    assert!(p.bin("examples/foo").is_file());

    p.cargo("build --examples").run();

    assert!(!p.bin("foo").is_file());
    // We expect a file of the form bin/foo-{metadata_hash}
    assert!(p.bin("examples/foo").is_file());
}

#[cargo_test]
fn compile_then_delete() {
    let p = project().file("src/main.rs", "fn main() {}").build();

    p.cargo("run -v").run();
    assert!(p.bin("foo").is_file());
    if cfg!(windows) {
        // On windows unlinking immediately after running often fails, so sleep
        sleep_ms(100);
    }
    fs::remove_file(&p.bin("foo")).unwrap();
    p.cargo("run -v").run();
}

#[cargo_test]
fn transitive_dependencies_not_available() {
    let p = project()
        .file(
            "Cargo.toml",
            r#"
            [package]
            name = "foo"
            version = "0.0.1"
            authors = []

            [dependencies.aaaaa]
            path = "a"
        "#,
        )
        .file(
            "src/main.rs",
            "extern crate bbbbb; extern crate aaaaa; fn main() {}",
        )
        .file(
            "a/Cargo.toml",
            r#"
            [package]
            name = "aaaaa"
            version = "0.0.1"
            authors = []

            [dependencies.bbbbb]
            path = "../b"
        "#,
        )
        .file("a/src/lib.rs", "extern crate bbbbb;")
        .file("b/Cargo.toml", &basic_manifest("bbbbb", "0.0.1"))
        .file("b/src/lib.rs", "")
        .build();

    p.cargo("build -v")
        .with_status(101)
        .with_stderr_contains("[..] can't find crate for `bbbbb`[..]")
        .run();
}

#[cargo_test]
fn cyclic_deps_rejected() {
    let p = project()
        .file(
            "Cargo.toml",
            r#"
            [package]
            name = "foo"
            version = "0.0.1"
            authors = []

            [dependencies.a]
            path = "a"
        "#,
        )
        .file("src/lib.rs", "")
        .file(
            "a/Cargo.toml",
            r#"
            [package]
            name = "a"
            version = "0.0.1"
            authors = []

            [dependencies.foo]
            path = ".."
        "#,
        )
        .file("a/src/lib.rs", "")
        .build();

    p.cargo("build -v")
        .with_status(101)
        .with_stderr(
"[ERROR] cyclic package dependency: package `a v0.0.1 ([CWD]/a)` depends on itself. Cycle:
package `a v0.0.1 ([CWD]/a)`
    ... which is depended on by `foo v0.0.1 ([CWD])`
    ... which is depended on by `a v0.0.1 ([..])`",
        ).run();
}

#[cargo_test]
fn predictable_filenames() {
    let p = project()
        .file(
            "Cargo.toml",
            r#"
            [package]
            name = "foo"
            version = "0.0.1"
            authors = []

            [lib]
            name = "foo"
            crate-type = ["dylib", "rlib"]
        "#,
        )
        .file("src/lib.rs", "")
        .build();

    p.cargo("build -v").run();
    assert!(p.root().join("target/debug/libfoo.rlib").is_file());
    let dylib_name = format!("{}foo{}", env::consts::DLL_PREFIX, env::consts::DLL_SUFFIX);
    assert!(p.root().join("target/debug").join(dylib_name).is_file());
}

#[cargo_test]
fn dashes_to_underscores() {
    let p = project()
        .file("Cargo.toml", &basic_manifest("foo-bar", "0.0.1"))
        .file("src/lib.rs", "")
        .file("src/main.rs", "extern crate foo_bar; fn main() {}")
        .build();

    p.cargo("build -v").run();
    assert!(p.bin("foo-bar").is_file());
}

#[cargo_test]
fn dashes_in_crate_name_bad() {
    let p = project()
        .file(
            "Cargo.toml",
            r#"
            [package]
            name = "foo"
            version = "0.0.1"
            authors = []

            [lib]
            name = "foo-bar"
        "#,
        )
        .file("src/lib.rs", "")
        .file("src/main.rs", "extern crate foo_bar; fn main() {}")
        .build();

    p.cargo("build -v")
        .with_status(101)
        .with_stderr(
            "\
[ERROR] failed to parse manifest at `[..]/foo/Cargo.toml`

Caused by:
  library target names cannot contain hyphens: foo-bar
",
        )
        .run();
}

#[cargo_test]
fn rustc_env_var() {
    let p = project().file("src/lib.rs", "").build();

    p.cargo("build -v")
        .env("RUSTC", "rustc-that-does-not-exist")
        .with_status(101)
        .with_stderr(
            "\
[ERROR] could not execute process `rustc-that-does-not-exist -vV` ([..])

Caused by:
[..]
",
        )
        .run();
    assert!(!p.bin("a").is_file());
}

#[cargo_test]
fn filtering() {
    let p = project()
        .file("src/lib.rs", "")
        .file("src/bin/a.rs", "fn main() {}")
        .file("src/bin/b.rs", "fn main() {}")
        .file("examples/a.rs", "fn main() {}")
        .file("examples/b.rs", "fn main() {}")
        .build();

    p.cargo("build --lib").run();
    assert!(!p.bin("a").is_file());

    p.cargo("build --bin=a --example=a").run();
    assert!(p.bin("a").is_file());
    assert!(!p.bin("b").is_file());
    assert!(p.bin("examples/a").is_file());
    assert!(!p.bin("examples/b").is_file());
}

#[cargo_test]
fn filtering_implicit_bins() {
    let p = project()
        .file("src/lib.rs", "")
        .file("src/bin/a.rs", "fn main() {}")
        .file("src/bin/b.rs", "fn main() {}")
        .file("examples/a.rs", "fn main() {}")
        .file("examples/b.rs", "fn main() {}")
        .build();

    p.cargo("build --bins").run();
    assert!(p.bin("a").is_file());
    assert!(p.bin("b").is_file());
    assert!(!p.bin("examples/a").is_file());
    assert!(!p.bin("examples/b").is_file());
}

#[cargo_test]
fn filtering_implicit_examples() {
    let p = project()
        .file("src/lib.rs", "")
        .file("src/bin/a.rs", "fn main() {}")
        .file("src/bin/b.rs", "fn main() {}")
        .file("examples/a.rs", "fn main() {}")
        .file("examples/b.rs", "fn main() {}")
        .build();

    p.cargo("build --examples").run();
    assert!(!p.bin("a").is_file());
    assert!(!p.bin("b").is_file());
    assert!(p.bin("examples/a").is_file());
    assert!(p.bin("examples/b").is_file());
}

#[cargo_test]
fn ignore_dotfile() {
    let p = project()
        .file("src/bin/.a.rs", "")
        .file("src/bin/a.rs", "fn main() {}")
        .build();

    p.cargo("build").run();
}

#[cargo_test]
fn ignore_dotdirs() {
    let p = project()
        .file("src/bin/a.rs", "fn main() {}")
        .file(".git/Cargo.toml", "")
        .file(".pc/dummy-fix.patch/Cargo.toml", "")
        .build();

    p.cargo("build").run();
}

#[cargo_test]
fn dotdir_root() {
    let p = ProjectBuilder::new(root().join(".foo"))
        .file("src/bin/a.rs", "fn main() {}")
        .build();
    p.cargo("build").run();
}

#[cargo_test]
fn custom_target_dir_env() {
    let p = project().file("src/main.rs", "fn main() {}").build();

    let exe_name = format!("foo{}", env::consts::EXE_SUFFIX);

    p.cargo("build").env("CARGO_TARGET_DIR", "foo/target").run();
    assert!(p.root().join("foo/target/debug").join(&exe_name).is_file());
    assert!(!p.root().join("target/debug").join(&exe_name).is_file());

    p.cargo("build").run();
    assert!(p.root().join("foo/target/debug").join(&exe_name).is_file());
    assert!(p.root().join("target/debug").join(&exe_name).is_file());

    p.cargo("build")
        .env("CARGO_BUILD_TARGET_DIR", "foo2/target")
        .run();
    assert!(p.root().join("foo2/target/debug").join(&exe_name).is_file());

    p.change_file(
        ".cargo/config",
        r#"
            [build]
            target-dir = "foo/target"
        "#,
    );
    p.cargo("build").env("CARGO_TARGET_DIR", "bar/target").run();
    assert!(p.root().join("bar/target/debug").join(&exe_name).is_file());
    assert!(p.root().join("foo/target/debug").join(&exe_name).is_file());
    assert!(p.root().join("target/debug").join(&exe_name).is_file());
}

#[cargo_test]
fn custom_target_dir_line_parameter() {
    let p = project().file("src/main.rs", "fn main() {}").build();

    let exe_name = format!("foo{}", env::consts::EXE_SUFFIX);

    p.cargo("build --target-dir foo/target").run();
    assert!(p.root().join("foo/target/debug").join(&exe_name).is_file());
    assert!(!p.root().join("target/debug").join(&exe_name).is_file());

    p.cargo("build").run();
    assert!(p.root().join("foo/target/debug").join(&exe_name).is_file());
    assert!(p.root().join("target/debug").join(&exe_name).is_file());

    p.change_file(
        ".cargo/config",
        r#"
            [build]
            target-dir = "foo/target"
        "#,
    );
    p.cargo("build --target-dir bar/target").run();
    assert!(p.root().join("bar/target/debug").join(&exe_name).is_file());
    assert!(p.root().join("foo/target/debug").join(&exe_name).is_file());
    assert!(p.root().join("target/debug").join(&exe_name).is_file());

    p.cargo("build --target-dir foobar/target")
        .env("CARGO_TARGET_DIR", "bar/target")
        .run();
    assert!(p
        .root()
        .join("foobar/target/debug")
        .join(&exe_name)
        .is_file());
    assert!(p.root().join("bar/target/debug").join(&exe_name).is_file());
    assert!(p.root().join("foo/target/debug").join(&exe_name).is_file());
    assert!(p.root().join("target/debug").join(&exe_name).is_file());
}

#[cargo_test]
fn build_multiple_packages() {
    let p = project()
        .file(
            "Cargo.toml",
            r#"
            [package]
            name = "foo"
            version = "0.0.1"
            authors = []

            [dependencies.d1]
                path = "d1"
            [dependencies.d2]
                path = "d2"

            [[bin]]
                name = "foo"
        "#,
        )
        .file("src/foo.rs", &main_file(r#""i am foo""#, &[]))
        .file("d1/Cargo.toml", &basic_bin_manifest("d1"))
        .file("d1/src/lib.rs", "")
        .file("d1/src/main.rs", "fn main() { println!(\"d1\"); }")
        .file(
            "d2/Cargo.toml",
            r#"
            [package]
            name = "d2"
            version = "0.0.1"
            authors = []

            [[bin]]
                name = "d2"
                doctest = false
        "#,
        )
        .file("d2/src/main.rs", "fn main() { println!(\"d2\"); }")
        .build();

    p.cargo("build -p d1 -p d2 -p foo").run();

    assert!(p.bin("foo").is_file());
    p.process(&p.bin("foo")).with_stdout("i am foo\n").run();

    let d1_path = &p
        .build_dir()
        .join("debug")
        .join(format!("d1{}", env::consts::EXE_SUFFIX));
    let d2_path = &p
        .build_dir()
        .join("debug")
        .join(format!("d2{}", env::consts::EXE_SUFFIX));

    assert!(d1_path.is_file());
    p.process(d1_path).with_stdout("d1").run();

    assert!(d2_path.is_file());
    p.process(d2_path).with_stdout("d2").run();
}

#[cargo_test]
fn invalid_spec() {
    let p = project()
        .file(
            "Cargo.toml",
            r#"
            [package]
            name = "foo"
            version = "0.0.1"
            authors = []

            [dependencies.d1]
                path = "d1"

            [[bin]]
                name = "foo"
        "#,
        )
        .file("src/bin/foo.rs", &main_file(r#""i am foo""#, &[]))
        .file("d1/Cargo.toml", &basic_bin_manifest("d1"))
        .file("d1/src/lib.rs", "")
        .file("d1/src/main.rs", "fn main() { println!(\"d1\"); }")
        .build();

    p.cargo("build -p notAValidDep")
        .with_status(101)
        .with_stderr("[ERROR] package ID specification `notAValidDep` matched no packages")
        .run();

    p.cargo("build -p d1 -p notAValidDep")
        .with_status(101)
        .with_stderr("[ERROR] package ID specification `notAValidDep` matched no packages")
        .run();
}

#[cargo_test]
fn manifest_with_bom_is_ok() {
    let p = project()
        .file(
            "Cargo.toml",
            "\u{FEFF}
            [package]
            name = \"foo\"
            version = \"0.0.1\"
            authors = []
        ",
        )
        .file("src/lib.rs", "")
        .build();
    p.cargo("build -v").run();
}

#[cargo_test]
fn panic_abort_compiles_with_panic_abort() {
    let p = project()
        .file(
            "Cargo.toml",
            r#"
            [package]
            name = "foo"
            version = "0.0.1"
            authors = []

            [profile.dev]
            panic = 'abort'
        "#,
        )
        .file("src/lib.rs", "")
        .build();
    p.cargo("build -v")
        .with_stderr_contains("[..] -C panic=abort [..]")
        .run();
}

#[cargo_test]
fn compiler_json_error_format() {
    let p = project()
        .file(
            "Cargo.toml",
            r#"
            [project]

            name = "foo"
            version = "0.5.0"
            authors = ["wycats@example.com"]

            [dependencies.bar]
            path = "bar"
        "#,
        )
        .file(
            "build.rs",
            "fn main() { println!(\"cargo:rustc-cfg=xyz\") }",
        )
        .file("src/main.rs", "fn main() { let unused = 92; }")
        .file("bar/Cargo.toml", &basic_manifest("bar", "0.5.0"))
        .file("bar/src/lib.rs", r#"fn dead() {}"#)
        .build();

    let output = |fresh| {
        r#"
    {
        "reason":"compiler-artifact",
        "package_id":"foo 0.5.0 ([..])",
        "target":{
            "kind":["custom-build"],
            "crate_types":["bin"],
            "doctest": false,
            "edition": "2015",
            "name":"build-script-build",
            "src_path":"[..]build.rs"
        },
        "profile": {
            "debug_assertions": true,
            "debuginfo": 2,
            "opt_level": "0",
            "overflow_checks": true,
            "test": false
        },
        "executable": null,
        "features": [],
        "filenames": "{...}",
        "fresh": $FRESH
    }

    {
        "reason":"compiler-message",
        "package_id":"bar 0.5.0 ([..])",
        "target":{
            "kind":["lib"],
            "crate_types":["lib"],
            "doctest": true,
            "edition": "2015",
            "name":"bar",
            "src_path":"[..]lib.rs"
        },
        "message":"{...}"
    }

    {
        "reason":"compiler-artifact",
        "profile": {
            "debug_assertions": true,
            "debuginfo": 2,
            "opt_level": "0",
            "overflow_checks": true,
            "test": false
        },
        "executable": null,
        "features": [],
        "package_id":"bar 0.5.0 ([..])",
        "target":{
            "kind":["lib"],
            "crate_types":["lib"],
            "doctest": true,
            "edition": "2015",
            "name":"bar",
            "src_path":"[..]lib.rs"
        },
        "filenames":[
            "[..].rlib",
            "[..].rmeta"
        ],
        "fresh": $FRESH
    }

    {
        "reason":"build-script-executed",
        "package_id":"foo 0.5.0 ([..])",
        "linked_libs":[],
        "linked_paths":[],
        "env":[],
        "cfgs":["xyz"],
        "out_dir": "[..]target/debug/build/foo-[..]/out"
    }

    {
        "reason":"compiler-message",
        "package_id":"foo 0.5.0 ([..])",
        "target":{
            "kind":["bin"],
            "crate_types":["bin"],
            "doctest": false,
            "edition": "2015",
            "name":"foo",
            "src_path":"[..]main.rs"
        },
        "message":"{...}"
    }

    {
        "reason":"compiler-artifact",
        "package_id":"foo 0.5.0 ([..])",
        "target":{
            "kind":["bin"],
            "crate_types":["bin"],
            "doctest": false,
            "edition": "2015",
            "name":"foo",
            "src_path":"[..]main.rs"
        },
        "profile": {
            "debug_assertions": true,
            "debuginfo": 2,
            "opt_level": "0",
            "overflow_checks": true,
            "test": false
        },
        "executable": "[..]/foo/target/debug/foo[EXE]",
        "features": [],
        "filenames": "{...}",
        "fresh": $FRESH
    }

    {"reason": "build-finished", "success": true}
"#
        .replace("$FRESH", fresh)
    };

    // Use `jobs=1` to ensure that the order of messages is consistent.
    p.cargo("build -v --message-format=json --jobs=1")
        .with_json_contains_unordered(&output("false"))
        .run();

    // With fresh build, we should repeat the artifacts,
    // and replay the cached compiler warnings.
    p.cargo("build -v --message-format=json --jobs=1")
        .with_json_contains_unordered(&output("true"))
        .run();
}

#[cargo_test]
fn wrong_message_format_option() {
    let p = project()
        .file("Cargo.toml", &basic_bin_manifest("foo"))
        .file("src/main.rs", "fn main() {}")
        .build();

    p.cargo("build --message-format XML")
        .with_status(101)
        .with_stderr_contains(
            "\
error: invalid message format specifier: `xml`
",
        )
        .run();
}

#[cargo_test]
fn message_format_json_forward_stderr() {
    let p = project()
        .file("Cargo.toml", &basic_bin_manifest("foo"))
        .file("src/main.rs", "fn main() { let unused = 0; }")
        .build();

    p.cargo("rustc --release --bin foo --message-format JSON")
        .with_json_contains_unordered(
            r#"
    {
        "reason":"compiler-message",
        "package_id":"foo 0.5.0 ([..])",
        "target":{
            "kind":["bin"],
            "crate_types":["bin"],
            "doctest": false,
            "edition": "2015",
            "name":"foo",
            "src_path":"[..]"
        },
        "message":"{...}"
    }

    {
        "reason":"compiler-artifact",
        "package_id":"foo 0.5.0 ([..])",
        "target":{
            "kind":["bin"],
            "crate_types":["bin"],
            "doctest": false,
            "edition": "2015",
            "name":"foo",
            "src_path":"[..]"
        },
        "profile":{
            "debug_assertions":false,
            "debuginfo":null,
            "opt_level":"3",
            "overflow_checks": false,
            "test":false
        },
        "executable": "{...}",
        "features":[],
        "filenames": "{...}",
        "fresh": false
    }

    {"reason": "build-finished", "success": true}
"#,
        )
        .run();
}

#[cargo_test]
fn no_warn_about_package_metadata() {
    let p = project()
        .file(
            "Cargo.toml",
            r#"
            [package]
            name = "foo"
            version = "0.0.1"
            authors = []

            [package.metadata]
            foo = "bar"
            a = true
            b = 3

            [package.metadata.another]
            bar = 3
        "#,
        )
        .file("src/lib.rs", "")
        .build();
    p.cargo("build")
        .with_stderr(
            "[..] foo v0.0.1 ([..])\n\
             [FINISHED] dev [unoptimized + debuginfo] target(s) in [..]\n",
        )
        .run();
}

#[cargo_test]
fn cargo_build_empty_target() {
    let p = project()
        .file("Cargo.toml", &basic_bin_manifest("foo"))
        .file("src/main.rs", "fn main() {}")
        .build();

    p.cargo("build --target")
        .arg("")
        .with_status(101)
        .with_stderr_contains("[..] target was empty")
        .run();
}

#[cargo_test]
fn build_all_workspace() {
    let p = project()
        .file(
            "Cargo.toml",
            r#"
            [project]
            name = "foo"
            version = "0.1.0"

            [dependencies]
            bar = { path = "bar" }

            [workspace]
        "#,
        )
        .file("src/main.rs", "fn main() {}")
        .file("bar/Cargo.toml", &basic_manifest("bar", "0.1.0"))
        .file("bar/src/lib.rs", "pub fn bar() {}")
        .build();

    p.cargo("build --workspace")
        .with_stderr(
            "[..] Compiling bar v0.1.0 ([..])\n\
             [..] Compiling foo v0.1.0 ([..])\n\
             [..] Finished dev [unoptimized + debuginfo] target(s) in [..]\n",
        )
        .run();
}

#[cargo_test]
fn build_all_exclude() {
    let p = project()
        .file(
            "Cargo.toml",
            r#"
            [project]
            name = "foo"
            version = "0.1.0"

            [workspace]
            members = ["bar", "baz"]
        "#,
        )
        .file("src/main.rs", "fn main() {}")
        .file("bar/Cargo.toml", &basic_manifest("bar", "0.1.0"))
        .file("bar/src/lib.rs", "pub fn bar() {}")
        .file("baz/Cargo.toml", &basic_manifest("baz", "0.1.0"))
        .file("baz/src/lib.rs", "pub fn baz() { break_the_build(); }")
        .build();

    p.cargo("build --workspace --exclude baz")
        .with_stderr_contains("[..]Compiling foo v0.1.0 [..]")
        .with_stderr_contains("[..]Compiling bar v0.1.0 [..]")
        .with_stderr_does_not_contain("[..]Compiling baz v0.1.0 [..]")
        .run();
}

#[cargo_test]
fn build_all_workspace_implicit_examples() {
    let p = project()
        .file(
            "Cargo.toml",
            r#"
            [project]
            name = "foo"
            version = "0.1.0"

            [dependencies]
            bar = { path = "bar" }

            [workspace]
        "#,
        )
        .file("src/lib.rs", "")
        .file("src/bin/a.rs", "fn main() {}")
        .file("src/bin/b.rs", "fn main() {}")
        .file("examples/c.rs", "fn main() {}")
        .file("examples/d.rs", "fn main() {}")
        .file("bar/Cargo.toml", &basic_manifest("bar", "0.1.0"))
        .file("bar/src/lib.rs", "")
        .file("bar/src/bin/e.rs", "fn main() {}")
        .file("bar/src/bin/f.rs", "fn main() {}")
        .file("bar/examples/g.rs", "fn main() {}")
        .file("bar/examples/h.rs", "fn main() {}")
        .build();

    p.cargo("build --workspace --examples")
        .with_stderr(
            "[..] Compiling bar v0.1.0 ([..])\n\
             [..] Compiling foo v0.1.0 ([..])\n\
             [..] Finished dev [unoptimized + debuginfo] target(s) in [..]\n",
        )
        .run();
    assert!(!p.bin("a").is_file());
    assert!(!p.bin("b").is_file());
    assert!(p.bin("examples/c").is_file());
    assert!(p.bin("examples/d").is_file());
    assert!(!p.bin("e").is_file());
    assert!(!p.bin("f").is_file());
    assert!(p.bin("examples/g").is_file());
    assert!(p.bin("examples/h").is_file());
}

#[cargo_test]
fn build_all_virtual_manifest() {
    let p = project()
        .file(
            "Cargo.toml",
            r#"
            [workspace]
            members = ["bar", "baz"]
        "#,
        )
        .file("bar/Cargo.toml", &basic_manifest("bar", "0.1.0"))
        .file("bar/src/lib.rs", "pub fn bar() {}")
        .file("baz/Cargo.toml", &basic_manifest("baz", "0.1.0"))
        .file("baz/src/lib.rs", "pub fn baz() {}")
        .build();

    // The order in which bar and baz are built is not guaranteed
    p.cargo("build --workspace")
        .with_stderr_contains("[..] Compiling baz v0.1.0 ([..])")
        .with_stderr_contains("[..] Compiling bar v0.1.0 ([..])")
        .with_stderr(
            "[..] Compiling [..] v0.1.0 ([..])\n\
             [..] Compiling [..] v0.1.0 ([..])\n\
             [..] Finished dev [unoptimized + debuginfo] target(s) in [..]\n",
        )
        .run();
}

#[cargo_test]
fn build_virtual_manifest_all_implied() {
    let p = project()
        .file(
            "Cargo.toml",
            r#"
            [workspace]
            members = ["bar", "baz"]
        "#,
        )
        .file("bar/Cargo.toml", &basic_manifest("bar", "0.1.0"))
        .file("bar/src/lib.rs", "pub fn bar() {}")
        .file("baz/Cargo.toml", &basic_manifest("baz", "0.1.0"))
        .file("baz/src/lib.rs", "pub fn baz() {}")
        .build();

    // The order in which `bar` and `baz` are built is not guaranteed.
    p.cargo("build")
        .with_stderr_contains("[..] Compiling baz v0.1.0 ([..])")
        .with_stderr_contains("[..] Compiling bar v0.1.0 ([..])")
        .with_stderr(
            "[..] Compiling [..] v0.1.0 ([..])\n\
             [..] Compiling [..] v0.1.0 ([..])\n\
             [..] Finished dev [unoptimized + debuginfo] target(s) in [..]\n",
        )
        .run();
}

#[cargo_test]
fn build_virtual_manifest_one_project() {
    let p = project()
        .file(
            "Cargo.toml",
            r#"
            [workspace]
            members = ["bar", "baz"]
        "#,
        )
        .file("bar/Cargo.toml", &basic_manifest("bar", "0.1.0"))
        .file("bar/src/lib.rs", "pub fn bar() {}")
        .file("baz/Cargo.toml", &basic_manifest("baz", "0.1.0"))
        .file("baz/src/lib.rs", "pub fn baz() {}")
        .build();

    p.cargo("build -p bar")
        .with_stderr_does_not_contain("[..]baz[..]")
        .with_stderr_contains("[..] Compiling bar v0.1.0 ([..])")
        .with_stderr(
            "[..] Compiling [..] v0.1.0 ([..])\n\
             [..] Finished dev [unoptimized + debuginfo] target(s) in [..]\n",
        )
        .run();
}

#[cargo_test]
fn build_all_virtual_manifest_implicit_examples() {
    let p = project()
        .file(
            "Cargo.toml",
            r#"
            [workspace]
            members = ["bar", "baz"]
        "#,
        )
        .file("bar/Cargo.toml", &basic_manifest("bar", "0.1.0"))
        .file("bar/src/lib.rs", "")
        .file("bar/src/bin/a.rs", "fn main() {}")
        .file("bar/src/bin/b.rs", "fn main() {}")
        .file("bar/examples/c.rs", "fn main() {}")
        .file("bar/examples/d.rs", "fn main() {}")
        .file("baz/Cargo.toml", &basic_manifest("baz", "0.1.0"))
        .file("baz/src/lib.rs", "")
        .file("baz/src/bin/e.rs", "fn main() {}")
        .file("baz/src/bin/f.rs", "fn main() {}")
        .file("baz/examples/g.rs", "fn main() {}")
        .file("baz/examples/h.rs", "fn main() {}")
        .build();

    // The order in which bar and baz are built is not guaranteed
    p.cargo("build --workspace --examples")
        .with_stderr_contains("[..] Compiling baz v0.1.0 ([..])")
        .with_stderr_contains("[..] Compiling bar v0.1.0 ([..])")
        .with_stderr(
            "[..] Compiling [..] v0.1.0 ([..])\n\
             [..] Compiling [..] v0.1.0 ([..])\n\
             [..] Finished dev [unoptimized + debuginfo] target(s) in [..]\n",
        )
        .run();
    assert!(!p.bin("a").is_file());
    assert!(!p.bin("b").is_file());
    assert!(p.bin("examples/c").is_file());
    assert!(p.bin("examples/d").is_file());
    assert!(!p.bin("e").is_file());
    assert!(!p.bin("f").is_file());
    assert!(p.bin("examples/g").is_file());
    assert!(p.bin("examples/h").is_file());
}

#[cargo_test]
fn build_all_member_dependency_same_name() {
    let p = project()
        .file(
            "Cargo.toml",
            r#"
            [workspace]
            members = ["a"]
        "#,
        )
        .file(
            "a/Cargo.toml",
            r#"
            [project]
            name = "a"
            version = "0.1.0"

            [dependencies]
            a = "0.1.0"
        "#,
        )
        .file("a/src/lib.rs", "pub fn a() {}")
        .build();

    Package::new("a", "0.1.0").publish();

    p.cargo("build --workspace")
        .with_stderr(
            "[UPDATING] `[..]` index\n\
             [DOWNLOADING] crates ...\n\
             [DOWNLOADED] a v0.1.0 ([..])\n\
             [COMPILING] a v0.1.0\n\
             [COMPILING] a v0.1.0 ([..])\n\
             [FINISHED] dev [unoptimized + debuginfo] target(s) in [..]\n",
        )
        .run();
}

#[cargo_test]
fn run_proper_binary() {
    let p = project()
        .file(
            "Cargo.toml",
            r#"
            [package]
            name = "foo"
            authors = []
            version = "0.0.0"
            [[bin]]
            name = "main"
            [[bin]]
            name = "other"
        "#,
        )
        .file("src/lib.rs", "")
        .file(
            "src/bin/main.rs",
            r#"fn main() { panic!("This should never be run."); }"#,
        )
        .file("src/bin/other.rs", "fn main() {}")
        .build();

    p.cargo("run --bin other").run();
}

#[cargo_test]
fn run_proper_binary_main_rs() {
    let p = project()
        .file("Cargo.toml", &basic_bin_manifest("foo"))
        .file("src/lib.rs", "")
        .file("src/bin/main.rs", "fn main() {}")
        .build();

    p.cargo("run --bin foo").run();
}

#[cargo_test]
fn run_proper_alias_binary_from_src() {
    let p = project()
        .file(
            "Cargo.toml",
            r#"
            [package]
            name = "foo"
            authors = []
            version = "0.0.0"
            [[bin]]
            name = "foo"
            [[bin]]
            name = "bar"
        "#,
        )
        .file("src/foo.rs", r#"fn main() { println!("foo"); }"#)
        .file("src/bar.rs", r#"fn main() { println!("bar"); }"#)
        .build();

    p.cargo("build --workspace").run();
    p.process(&p.bin("foo")).with_stdout("foo\n").run();
    p.process(&p.bin("bar")).with_stdout("bar\n").run();
}

#[cargo_test]
fn run_proper_alias_binary_main_rs() {
    let p = project()
        .file(
            "Cargo.toml",
            r#"
            [package]
            name = "foo"
            authors = []
            version = "0.0.0"
            [[bin]]
            name = "foo"
            [[bin]]
            name = "bar"
        "#,
        )
        .file("src/main.rs", r#"fn main() { println!("main"); }"#)
        .build();

    p.cargo("build --workspace").run();
    p.process(&p.bin("foo")).with_stdout("main\n").run();
    p.process(&p.bin("bar")).with_stdout("main\n").run();
}

#[cargo_test]
fn run_proper_binary_main_rs_as_foo() {
    let p = project()
        .file("Cargo.toml", &basic_bin_manifest("foo"))
        .file(
            "src/foo.rs",
            r#" fn main() { panic!("This should never be run."); }"#,
        )
        .file("src/main.rs", "fn main() {}")
        .build();

    p.cargo("run --bin foo").run();
}

#[cargo_test]
// NOTE: we don't have `/usr/bin/env` on Windows.
#[cfg(not(windows))]
fn rustc_wrapper() {
    let p = project().file("src/lib.rs", "").build();
    p.cargo("build -v")
        .env("RUSTC_WRAPPER", "/usr/bin/env")
        .with_stderr_contains("[RUNNING] `/usr/bin/env rustc --crate-name foo [..]")
        .run();
}

#[cargo_test]
#[cfg(not(windows))]
fn rustc_wrapper_relative() {
    let p = project().file("src/lib.rs", "").build();
    p.cargo("build -v")
        .env("RUSTC_WRAPPER", "./sccache")
        .with_status(101)
        .with_stderr_contains("[..]/foo/./sccache rustc[..]")
        .run();
}

#[cargo_test]
#[cfg(not(windows))]
fn rustc_wrapper_from_path() {
    let p = project().file("src/lib.rs", "").build();
    p.cargo("build -v")
        .env("RUSTC_WRAPPER", "wannabe_sccache")
        .with_status(101)
        .with_stderr_contains("[..]`wannabe_sccache rustc [..]")
        .run();
}

#[cargo_test]
// NOTE: we don't have `/usr/bin/env` on Windows.
#[cfg(not(windows))]
fn rustc_workspace_wrapper() {
    let p = project().file("src/lib.rs", "").build();
    p.cargo("build -v -Zunstable-options")
        .env("RUSTC_WORKSPACE_WRAPPER", "/usr/bin/env")
        .masquerade_as_nightly_cargo()
        .with_stderr_contains("[RUNNING] `/usr/bin/env rustc --crate-name foo [..]")
        .run();
}

#[cargo_test]
#[cfg(not(windows))]
fn rustc_workspace_wrapper_relative() {
    let p = project().file("src/lib.rs", "").build();
    p.cargo("build -v -Zunstable-options")
        .env("RUSTC_WORKSPACE_WRAPPER", "./sccache")
        .masquerade_as_nightly_cargo()
        .with_status(101)
        .with_stderr_contains("[..]/foo/./sccache rustc[..]")
        .run();
}

#[cargo_test]
#[cfg(not(windows))]
fn rustc_workspace_wrapper_from_path() {
    let p = project().file("src/lib.rs", "").build();
    p.cargo("build -v -Zunstable-options")
        .env("RUSTC_WORKSPACE_WRAPPER", "wannabe_sccache")
        .masquerade_as_nightly_cargo()
        .with_status(101)
        .with_stderr_contains("[..]`wannabe_sccache rustc [..]")
        .run();
}

#[cargo_test]
fn cdylib_not_lifted() {
    let p = project()
        .file(
            "Cargo.toml",
            r#"
            [project]
            name = "foo"
            authors = []
            version = "0.1.0"

            [lib]
            crate-type = ["cdylib"]
        "#,
        )
        .file("src/lib.rs", "")
        .build();

    p.cargo("build").run();

    let files = if cfg!(windows) {
        if cfg!(target_env = "msvc") {
            vec!["foo.dll.lib", "foo.dll.exp", "foo.dll"]
        } else {
            vec!["libfoo.dll.a", "foo.dll"]
        }
    } else if cfg!(target_os = "macos") {
        vec!["libfoo.dylib"]
    } else {
        vec!["libfoo.so"]
    };

    for file in files {
        println!("checking: {}", file);
        assert!(p.root().join("target/debug/deps").join(&file).is_file());
    }
}

#[cargo_test]
fn cdylib_final_outputs() {
    let p = project()
        .file(
            "Cargo.toml",
            r#"
            [project]
            name = "foo-bar"
            authors = []
            version = "0.1.0"

            [lib]
            crate-type = ["cdylib"]
        "#,
        )
        .file("src/lib.rs", "")
        .build();

    p.cargo("build").run();

    let files = if cfg!(windows) {
        if cfg!(target_env = "msvc") {
            vec!["foo_bar.dll.lib", "foo_bar.dll"]
        } else {
            vec!["foo_bar.dll", "libfoo_bar.dll.a"]
        }
    } else if cfg!(target_os = "macos") {
        vec!["libfoo_bar.dylib"]
    } else {
        vec!["libfoo_bar.so"]
    };

    for file in files {
        println!("checking: {}", file);
        assert!(p.root().join("target/debug").join(&file).is_file());
    }
}

#[cargo_test]
fn deterministic_cfg_flags() {
    // This bug is non-deterministic.

    let p = project()
        .file(
            "Cargo.toml",
            r#"
            [project]
            name = "foo"
            version = "0.1.0"
            authors = []
            build = "build.rs"

            [features]
            default = ["f_a", "f_b", "f_c", "f_d"]
            f_a = []
            f_b = []
            f_c = []
            f_d = []
        "#,
        )
        .file(
            "build.rs",
            r#"
                fn main() {
                    println!("cargo:rustc-cfg=cfg_a");
                    println!("cargo:rustc-cfg=cfg_b");
                    println!("cargo:rustc-cfg=cfg_c");
                    println!("cargo:rustc-cfg=cfg_d");
                    println!("cargo:rustc-cfg=cfg_e");
                }
            "#,
        )
        .file("src/main.rs", "fn main() {}")
        .build();

    p.cargo("build -v")
        .with_stderr(
            "\
[COMPILING] foo v0.1.0 [..]
[RUNNING] [..]
[RUNNING] [..]
[RUNNING] `rustc --crate-name foo [..] \
--cfg[..]default[..]--cfg[..]f_a[..]--cfg[..]f_b[..]\
--cfg[..]f_c[..]--cfg[..]f_d[..] \
--cfg cfg_a --cfg cfg_b --cfg cfg_c --cfg cfg_d --cfg cfg_e`
[FINISHED] dev [unoptimized + debuginfo] target(s) in [..]",
        )
        .run();
}

#[cargo_test]
fn explicit_bins_without_paths() {
    let p = project()
        .file(
            "Cargo.toml",
            r#"
            [package]
            name = "foo"
            version = "0.1.0"
            authors = []

            [[bin]]
            name = "foo"

            [[bin]]
            name = "bar"
        "#,
        )
        .file("src/lib.rs", "")
        .file("src/main.rs", "fn main() {}")
        .file("src/bin/bar.rs", "fn main() {}")
        .build();

    p.cargo("build").run();
}

#[cargo_test]
fn no_bin_in_src_with_lib() {
    let p = project()
        .file("Cargo.toml", &basic_bin_manifest("foo"))
        .file("src/lib.rs", "")
        .file("src/foo.rs", "fn main() {}")
        .build();

    p.cargo("build")
        .with_status(101)
        .with_stderr_contains(
            "\
[ERROR] failed to parse manifest at `[..]`

Caused by:
  can't find `foo` bin, specify bin.path",
        )
        .run();
}

#[cargo_test]
fn inferred_bins() {
    let p = project()
        .file("src/main.rs", "fn main() {}")
        .file("src/bin/bar.rs", "fn main() {}")
        .file("src/bin/baz/main.rs", "fn main() {}")
        .build();

    p.cargo("build").run();
    assert!(p.bin("foo").is_file());
    assert!(p.bin("bar").is_file());
    assert!(p.bin("baz").is_file());
}

#[cargo_test]
fn inferred_bins_duplicate_name() {
    // this should fail, because we have two binaries with the same name
    let p = project()
        .file("src/main.rs", "fn main() {}")
        .file("src/bin/bar.rs", "fn main() {}")
        .file("src/bin/bar/main.rs", "fn main() {}")
        .build();

    p.cargo("build").with_status(101).with_stderr_contains(
            "[..]found duplicate binary name bar, but all binary targets must have a unique name[..]",
        )
        .run();
}

#[cargo_test]
fn inferred_bin_path() {
    let p = project()
        .file(
            "Cargo.toml",
            r#"
        [package]
        name = "foo"
        version = "0.1.0"
        authors = []

        [[bin]]
        name = "bar"
        # Note, no `path` key!
        "#,
        )
        .file("src/bin/bar/main.rs", "fn main() {}")
        .build();

    p.cargo("build").run();
    assert!(p.bin("bar").is_file());
}

#[cargo_test]
fn inferred_examples() {
    let p = project()
        .file("src/lib.rs", "fn main() {}")
        .file("examples/bar.rs", "fn main() {}")
        .file("examples/baz/main.rs", "fn main() {}")
        .build();

    p.cargo("build --examples").run();
    assert!(p.bin("examples/bar").is_file());
    assert!(p.bin("examples/baz").is_file());
}

#[cargo_test]
fn inferred_tests() {
    let p = project()
        .file("src/lib.rs", "fn main() {}")
        .file("tests/bar.rs", "fn main() {}")
        .file("tests/baz/main.rs", "fn main() {}")
        .build();

    p.cargo("test --test=bar --test=baz").run();
}

#[cargo_test]
fn inferred_benchmarks() {
    let p = project()
        .file("src/lib.rs", "fn main() {}")
        .file("benches/bar.rs", "fn main() {}")
        .file("benches/baz/main.rs", "fn main() {}")
        .build();

    p.cargo("bench --bench=bar --bench=baz").run();
}

#[cargo_test]
fn target_edition() {
    let p = project()
        .file(
            "Cargo.toml",
            r#"
                [package]
                name = "foo"
                version = "0.0.1"

                [lib]
                edition = "2018"
            "#,
        )
        .file("src/lib.rs", "")
        .build();

    p.cargo("build -v")
        // Passes on nightly, fails on stable, since `--edition` is nightly-only.
        .without_status()
        .with_stderr_contains(
            "\
[COMPILING] foo v0.0.1 ([..])
[RUNNING] `rustc [..]--edition=2018 [..]
",
        )
        .run();
}

#[cargo_test]
fn target_edition_override() {
    let p = project()
        .file(
            "Cargo.toml",
            r#"
                [package]
                name = "foo"
                version = "0.0.1"
                authors = []
                edition = "2018"

                [lib]
                edition = "2015"
            "#,
        )
        .file(
            "src/lib.rs",
            "
                pub fn async() {}
                pub fn try() {}
                pub fn await() {}
            ",
        )
        .build();

    p.cargo("build -v").run();
}

#[cargo_test]
fn same_metadata_different_directory() {
    // A top-level crate built in two different workspaces should have the
    // same metadata hash.
    let p = project()
        .at("foo1")
        .file("Cargo.toml", &basic_bin_manifest("foo"))
        .file("src/foo.rs", &main_file(r#""i am foo""#, &[]))
        .build();
    let output = t!(String::from_utf8(
        t!(p.cargo("build -v").exec_with_output()).stderr,
    ));
    let metadata = output
        .split_whitespace()
        .find(|arg| arg.starts_with("metadata="))
        .unwrap();

    let p = project()
        .at("foo2")
        .file("Cargo.toml", &basic_bin_manifest("foo"))
        .file("src/foo.rs", &main_file(r#""i am foo""#, &[]))
        .build();

    p.cargo("build -v")
        .with_stderr_contains(format!("[..]{}[..]", metadata))
        .run();
}

#[cargo_test]
fn building_a_dependent_crate_witout_bin_should_fail() {
    Package::new("testless", "0.1.0")
        .file(
            "Cargo.toml",
            r#"
            [project]
            name = "testless"
            version = "0.1.0"

            [[bin]]
            name = "a_bin"
        "#,
        )
        .file("src/lib.rs", "")
        .publish();

    let p = project()
        .file(
            "Cargo.toml",
            r#"
            [project]
            name = "foo"
            version = "0.1.0"

            [dependencies]
            testless = "0.1.0"
        "#,
        )
        .file("src/lib.rs", "")
        .build();

    p.cargo("build")
        .with_status(101)
        .with_stderr_contains("[..]can't find `a_bin` bin, specify bin.path")
        .run();
}

#[cargo_test]
#[cfg(any(target_os = "macos", target_os = "ios"))]
fn uplift_dsym_of_bin_on_mac() {
    let p = project()
        .file("src/main.rs", "fn main() { panic!(); }")
        .file("src/bin/b.rs", "fn main() { panic!(); }")
        .file("examples/c.rs", "fn main() { panic!(); }")
        .file("tests/d.rs", "fn main() { panic!(); }")
        .build();

    p.cargo("build --bins --examples --tests").run();
    assert!(p.target_debug_dir().join("foo.dSYM").is_dir());
    assert!(p.target_debug_dir().join("b.dSYM").is_dir());
    assert!(p.target_debug_dir().join("b.dSYM").is_symlink());
    assert!(p.target_debug_dir().join("examples/c.dSYM").is_symlink());
    assert!(!p.target_debug_dir().join("c.dSYM").exists());
    assert!(!p.target_debug_dir().join("d.dSYM").exists());
}

#[cargo_test]
#[cfg(any(target_os = "macos", target_os = "ios"))]
fn uplift_dsym_of_bin_on_mac_when_broken_link_exists() {
    let p = project()
        .file("src/main.rs", "fn main() { panic!(); }")
        .build();
    let dsym = p.target_debug_dir().join("foo.dSYM");

    p.cargo("build").run();
    assert!(dsym.is_dir());

    // Simulate the situation where the underlying dSYM bundle goes missing
    // but the uplifted symlink to it remains. This would previously cause
    // builds to permanently fail until the bad symlink was manually removed.
    dsym.rm_rf();
    p.symlink(
        p.target_debug_dir()
            .join("deps")
            .join("foo-baaaaaadbaaaaaad.dSYM"),
        &dsym,
    );
    assert!(dsym.is_symlink());
    assert!(!dsym.exists());

    p.cargo("build").run();
    assert!(dsym.is_dir());
}

#[cargo_test]
#[cfg(all(target_os = "windows", target_env = "msvc"))]
fn uplift_pdb_of_bin_on_windows() {
    let p = project()
        .file("src/main.rs", "fn main() { panic!(); }")
        .file("src/bin/b.rs", "fn main() { panic!(); }")
        .file("src/bin/foo-bar.rs", "fn main() { panic!(); }")
        .file("examples/c.rs", "fn main() { panic!(); }")
        .file("tests/d.rs", "fn main() { panic!(); }")
        .build();

    p.cargo("build --bins --examples --tests").run();
    assert!(p.target_debug_dir().join("foo.pdb").is_file());
    assert!(p.target_debug_dir().join("b.pdb").is_file());
    assert!(p.target_debug_dir().join("examples/c.pdb").exists());
    assert!(p.target_debug_dir().join("foo-bar.exe").is_file());
    assert!(p.target_debug_dir().join("foo_bar.pdb").is_file());
    assert!(!p.target_debug_dir().join("c.pdb").exists());
    assert!(!p.target_debug_dir().join("d.pdb").exists());
}

// Ensure that `cargo build` chooses the correct profile for building
// targets based on filters (assuming `--profile` is not specified).
#[cargo_test]
fn build_filter_infer_profile() {
    let p = project()
        .file("src/lib.rs", "")
        .file("src/main.rs", "fn main() {}")
        .file("tests/t1.rs", "")
        .file("benches/b1.rs", "")
        .file("examples/ex1.rs", "fn main() {}")
        .build();

    p.cargo("build -v")
        .with_stderr_contains(
            "[RUNNING] `rustc --crate-name foo src/lib.rs [..]--crate-type lib \
             --emit=[..]link[..]",
        )
        .with_stderr_contains(
            "[RUNNING] `rustc --crate-name foo src/main.rs [..]--crate-type bin \
             --emit=[..]link[..]",
        )
        .run();

    p.root().join("target").rm_rf();
    p.cargo("build -v --test=t1")
        .with_stderr_contains(
            "[RUNNING] `rustc --crate-name foo src/lib.rs [..]--crate-type lib \
             --emit=[..]link[..]-C debuginfo=2 [..]",
        )
        .with_stderr_contains(
            "[RUNNING] `rustc --crate-name t1 tests/t1.rs [..]--emit=[..]link[..]\
             -C debuginfo=2 [..]",
        )
        .with_stderr_contains(
            "[RUNNING] `rustc --crate-name foo src/main.rs [..]--crate-type bin \
             --emit=[..]link[..]-C debuginfo=2 [..]",
        )
        .run();

    p.root().join("target").rm_rf();
    // Bench uses test profile without `--release`.
    p.cargo("build -v --bench=b1")
        .with_stderr_contains(
            "[RUNNING] `rustc --crate-name foo src/lib.rs [..]--crate-type lib \
             --emit=[..]link[..]-C debuginfo=2 [..]",
        )
        .with_stderr_contains(
            "[RUNNING] `rustc --crate-name b1 benches/b1.rs [..]--emit=[..]link[..]\
             -C debuginfo=2 [..]",
        )
        .with_stderr_does_not_contain("opt-level")
        .with_stderr_contains(
            "[RUNNING] `rustc --crate-name foo src/main.rs [..]--crate-type bin \
             --emit=[..]link[..]-C debuginfo=2 [..]",
        )
        .run();
}

#[cargo_test]
fn targets_selected_default() {
    let p = project().file("src/main.rs", "fn main() {}").build();
    p.cargo("build -v")
        // Binaries.
        .with_stderr_contains(
            "[RUNNING] `rustc --crate-name foo src/main.rs [..]--crate-type bin \
             --emit=[..]link[..]",
        )
        // Benchmarks.
        .with_stderr_does_not_contain(
            "[RUNNING] `rustc --crate-name foo src/main.rs [..]--emit=[..]link \
             -C opt-level=3 --test [..]",
        )
        // Unit tests.
        .with_stderr_does_not_contain(
            "[RUNNING] `rustc --crate-name foo src/main.rs [..]--emit=[..]link[..]\
             -C debuginfo=2 --test [..]",
        )
        .run();
}

#[cargo_test]
fn targets_selected_all() {
    let p = project().file("src/main.rs", "fn main() {}").build();
    p.cargo("build -v --all-targets")
        // Binaries.
        .with_stderr_contains(
            "[RUNNING] `rustc --crate-name foo src/main.rs [..]--crate-type bin \
             --emit=[..]link[..]",
        )
        // Unit tests.
        .with_stderr_contains(
            "[RUNNING] `rustc --crate-name foo src/main.rs [..]--emit=[..]link[..]\
             -C debuginfo=2 --test [..]",
        )
        .run();
}

#[cargo_test]
fn all_targets_no_lib() {
    let p = project().file("src/main.rs", "fn main() {}").build();
    p.cargo("build -v --all-targets")
        // Binaries.
        .with_stderr_contains(
            "[RUNNING] `rustc --crate-name foo src/main.rs [..]--crate-type bin \
             --emit=[..]link[..]",
        )
        // Unit tests.
        .with_stderr_contains(
            "[RUNNING] `rustc --crate-name foo src/main.rs [..]--emit=[..]link[..]\
             -C debuginfo=2 --test [..]",
        )
        .run();
}

#[cargo_test]
fn no_linkable_target() {
    // Issue 3169: this is currently not an error as per discussion in PR #4797.
    let p = project()
        .file(
            "Cargo.toml",
            r#"
            [package]
            name = "foo"
            version = "0.1.0"
            authors = []
            [dependencies]
            the_lib = { path = "the_lib" }
        "#,
        )
        .file("src/main.rs", "fn main() {}")
        .file(
            "the_lib/Cargo.toml",
            r#"
            [package]
            name = "the_lib"
            version = "0.1.0"
            [lib]
            name = "the_lib"
            crate-type = ["staticlib"]
        "#,
        )
        .file("the_lib/src/lib.rs", "pub fn foo() {}")
        .build();
    p.cargo("build")
        .with_stderr_contains(
            "[WARNING] The package `the_lib` provides no linkable [..] \
             while compiling `foo`. [..] in `the_lib`'s Cargo.toml. [..]",
        )
        .run();
}

#[cargo_test]
fn avoid_dev_deps() {
    Package::new("foo", "1.0.0").publish();
    let p = project()
        .file(
            "Cargo.toml",
            r#"
            [package]
            name = "bar"
            version = "0.1.0"
            authors = []

            [dev-dependencies]
            baz = "1.0.0"
        "#,
        )
        .file("src/main.rs", "fn main() {}")
        .build();

    p.cargo("build")
        .with_status(101)
        .with_stderr(
            "\
[UPDATING] [..]
[ERROR] no matching package named `baz` found
location searched: registry `https://github.com/rust-lang/crates.io-index`
required by package `bar v0.1.0 ([..]/foo)`
",
        )
        .run();
    p.cargo("build -Zavoid-dev-deps")
        .masquerade_as_nightly_cargo()
        .run();
}

#[cargo_test]
fn default_cargo_config_jobs() {
    let p = project()
        .file("src/lib.rs", "")
        .file(
            ".cargo/config",
            r#"
            [build]
            jobs = 1
        "#,
        )
        .build();
    p.cargo("build -v").run();
}

#[cargo_test]
fn good_cargo_config_jobs() {
    let p = project()
        .file("src/lib.rs", "")
        .file(
            ".cargo/config",
            r#"
            [build]
            jobs = 4
        "#,
        )
        .build();
    p.cargo("build -v").run();
}

#[cargo_test]
fn invalid_jobs() {
    let p = project()
        .file("Cargo.toml", &basic_bin_manifest("foo"))
        .file("src/foo.rs", &main_file(r#""i am foo""#, &[]))
        .build();

    p.cargo("build --jobs -1")
        .with_status(1)
        .with_stderr_contains(
            "error: Found argument '-1' which wasn't expected, or isn't valid in this context",
        )
        .run();

    p.cargo("build --jobs over9000")
        .with_status(1)
        .with_stderr("error: Invalid value: could not parse `over9000` as a number")
        .run();
}

#[cargo_test]
fn target_filters_workspace() {
    let ws = project()
        .at("ws")
        .file(
            "Cargo.toml",
            r#"
        [workspace]
        members = ["a", "b"]
        "#,
        )
        .file("a/Cargo.toml", &basic_lib_manifest("a"))
        .file("a/src/lib.rs", "")
        .file("a/examples/ex1.rs", "fn main() {}")
        .file("b/Cargo.toml", &basic_bin_manifest("b"))
        .file("b/src/lib.rs", "")
        .file("b/src/main.rs", "fn main() {}")
        .build();

    ws.cargo("build -v --example ex")
        .with_status(101)
        .with_stderr(
            "\
[ERROR] no example target named `ex`

<tab>Did you mean `ex1`?",
        )
        .run();

    ws.cargo("build -v --lib")
        .with_stderr_contains("[RUNNING] `rustc [..]a/src/lib.rs[..]")
        .with_stderr_contains("[RUNNING] `rustc [..]b/src/lib.rs[..]")
        .run();

    ws.cargo("build -v --example ex1")
        .with_stderr_contains("[RUNNING] `rustc [..]a/examples/ex1.rs[..]")
        .run();
}

#[cargo_test]
fn target_filters_workspace_not_found() {
    let ws = project()
        .at("ws")
        .file(
            "Cargo.toml",
            r#"
        [workspace]
        members = ["a", "b"]
        "#,
        )
        .file("a/Cargo.toml", &basic_bin_manifest("a"))
        .file("a/src/main.rs", "fn main() {}")
        .file("b/Cargo.toml", &basic_bin_manifest("b"))
        .file("b/src/main.rs", "fn main() {}")
        .build();

    ws.cargo("build -v --lib")
        .with_status(101)
        .with_stderr("[ERROR] no library targets found in packages: a, b")
        .run();
}

#[cfg(unix)]
#[cargo_test]
fn signal_display() {
    // Cause the compiler to crash with a signal.
    let foo = project()
        .file(
            "Cargo.toml",
            r#"
            [package]
            name = "foo"
            version = "0.1.0"
            [dependencies]
            pm = { path = "pm" }
        "#,
        )
        .file(
            "src/lib.rs",
            r#"
            #[macro_use]
            extern crate pm;

            #[derive(Foo)]
            pub struct S;
        "#,
        )
        .file(
            "pm/Cargo.toml",
            r#"
            [package]
            name = "pm"
            version = "0.1.0"
            [lib]
            proc-macro = true
        "#,
        )
        .file(
            "pm/src/lib.rs",
            r#"
            extern crate proc_macro;
            use proc_macro::TokenStream;

            #[proc_macro_derive(Foo)]
            pub fn derive(_input: TokenStream) -> TokenStream {
                std::process::abort()
            }
        "#,
        )
        .build();

    foo.cargo("build")
        .with_stderr(
            "\
[COMPILING] pm [..]
[COMPILING] foo [..]
[ERROR] could not compile `foo`.

Caused by:
  process didn't exit successfully: `rustc [..]` (signal: 6, SIGABRT: process abort signal)
",
        )
        .with_status(101)
        .run();
}

#[cargo_test]
fn tricky_pipelining() {
    let foo = project()
        .file(
            "Cargo.toml",
            r#"
                [package]
                name = "foo"
                version = "0.1.0"
                [dependencies]
                bar = { path = "bar" }
            "#,
        )
        .file("src/lib.rs", "extern crate bar;")
        .file("bar/Cargo.toml", &basic_lib_manifest("bar"))
        .file("bar/src/lib.rs", "")
        .build();

    foo.cargo("build -p bar")
        .env("CARGO_BUILD_PIPELINING", "true")
        .run();
    foo.cargo("build -p foo")
        .env("CARGO_BUILD_PIPELINING", "true")
        .run();
}

#[cargo_test]
fn pipelining_works() {
    let foo = project()
        .file(
            "Cargo.toml",
            r#"
                [package]
                name = "foo"
                version = "0.1.0"
                [dependencies]
                bar = { path = "bar" }
            "#,
        )
        .file("src/lib.rs", "extern crate bar;")
        .file("bar/Cargo.toml", &basic_lib_manifest("bar"))
        .file("bar/src/lib.rs", "")
        .build();

    foo.cargo("build")
        .env("CARGO_BUILD_PIPELINING", "true")
        .with_stdout("")
        .with_stderr(
            "\
[COMPILING] [..]
[COMPILING] [..]
[FINISHED] [..]
",
        )
        .run();
}

#[cargo_test]
fn pipelining_big_graph() {
    // Create a crate graph of the form {a,b}{0..29}, where {a,b}(n) depend on {a,b}(n+1)
    // Then have `foo`, a binary crate, depend on the whole thing.
    let mut project = project()
        .file(
            "Cargo.toml",
            r#"
                [package]
                name = "foo"
                version = "0.1.0"
                [dependencies]
                a1 = { path = "a1" }
                b1 = { path = "b1" }
            "#,
        )
        .file("src/main.rs", "fn main(){}");

    for n in 0..30 {
        for x in &["a", "b"] {
            project = project
                .file(
                    &format!("{x}{n}/Cargo.toml", x = x, n = n),
                    &format!(
                        r#"
                            [package]
                            name = "{x}{n}"
                            version = "0.1.0"
                            [dependencies]
                            a{np1} = {{ path = "../a{np1}" }}
                            b{np1} = {{ path = "../b{np1}" }}
                        "#,
                        x = x,
                        n = n,
                        np1 = n + 1
                    ),
                )
                .file(&format!("{x}{n}/src/lib.rs", x = x, n = n), "");
        }
    }

    let foo = project
        .file("a30/Cargo.toml", &basic_lib_manifest("a30"))
        .file(
            "a30/src/lib.rs",
            r#"compile_error!("don't actually build me");"#,
        )
        .file("b30/Cargo.toml", &basic_lib_manifest("b30"))
        .file("b30/src/lib.rs", "")
        .build();
    foo.cargo("build -p foo")
        .env("CARGO_BUILD_PIPELINING", "true")
        .with_status(101)
        .with_stderr_contains("[ERROR] could not compile `a30`[..]")
        .run();
}

#[cargo_test]
fn forward_rustc_output() {
    let foo = project()
        .file(
            "Cargo.toml",
            r#"
                [package]
                name = "foo"
                version = "0.1.0"
                edition = '2018'
                [dependencies]
                bar = { path = "bar" }
            "#,
        )
        .file("src/lib.rs", "bar::foo!();")
        .file(
            "bar/Cargo.toml",
            r#"
                [package]
                name = "bar"
                version = "0.1.0"
                [lib]
                proc-macro = true
            "#,
        )
        .file(
            "bar/src/lib.rs",
            r#"
                extern crate proc_macro;
                use proc_macro::*;

                #[proc_macro]
                pub fn foo(input: TokenStream) -> TokenStream {
                    println!("a");
                    println!("b");
                    println!("{{}}");
                    eprintln!("c");
                    eprintln!("d");
                    eprintln!("{{a"); // "malformed json"
                    input
                }
            "#,
        )
        .build();

    foo.cargo("build")
        .with_stdout("a\nb\n{}")
        .with_stderr(
            "\
[COMPILING] [..]
[COMPILING] [..]
c
d
{a
[FINISHED] [..]
",
        )
        .run();
}

#[cargo_test]
fn build_lib_only() {
    let p = project()
        .file("src/main.rs", "fn main() {}")
        .file("src/lib.rs", r#" "#)
        .build();

    p.cargo("build --lib -v")
        .with_stderr(
            "\
[COMPILING] foo v0.0.1 ([CWD])
[RUNNING] `rustc --crate-name foo src/lib.rs [..]--crate-type lib \
        --emit=[..]link[..]-C debuginfo=2 \
        -C metadata=[..] \
        --out-dir [..] \
        -L dependency=[CWD]/target/debug/deps`
[FINISHED] dev [unoptimized + debuginfo] target(s) in [..]",
        )
        .run();
}

#[cargo_test]
fn build_with_no_lib() {
    let p = project()
        .file("Cargo.toml", &basic_bin_manifest("foo"))
        .file("src/main.rs", "fn main() {}")
        .build();

    p.cargo("build --lib")
        .with_status(101)
        .with_stderr("[ERROR] no library targets found in package `foo`")
        .run();
}

#[cargo_test]
fn build_with_relative_cargo_home_path() {
    let p = project()
        .file(
            "Cargo.toml",
            r#"
            [package]

            name = "foo"
            version = "0.0.1"
            authors = ["wycats@example.com"]

            [dependencies]

            "test-dependency" = { path = "src/test_dependency" }
        "#,
        )
        .file("src/main.rs", "fn main() {}")
        .file("src/test_dependency/src/lib.rs", r#" "#)
        .file(
            "src/test_dependency/Cargo.toml",
            &basic_manifest("test-dependency", "0.0.1"),
        )
        .build();

    p.cargo("build").env("CARGO_HOME", "./cargo_home/").run();
}

#[cargo_test]
fn user_specific_cfgs_are_filtered_out() {
    let p = project()
        .file("Cargo.toml", &basic_bin_manifest("foo"))
        .file("src/main.rs", r#"fn main() {}"#)
        .file(
            "build.rs",
            r#"
            fn main() {
                assert!(std::env::var_os("CARGO_CFG_PROC_MACRO").is_none());
                assert!(std::env::var_os("CARGO_CFG_DEBUG_ASSERTIONS").is_none());
            }"#,
        )
        .build();

    p.cargo("rustc -- --cfg debug_assertions --cfg proc_macro")
        .run();
    p.process(&p.bin("foo")).run();
}

#[cargo_test]
fn close_output() {
    // What happens when stdout or stderr is closed during a build.

    // Server to know when rustc has spawned.
    let listener = std::net::TcpListener::bind("127.0.0.1:0").unwrap();
    let addr = listener.local_addr().unwrap();

    let p = project()
        .file(
            "Cargo.toml",
            r#"
                [package]
                name = "foo"
                version = "0.1.0"
                edition = "2018"

                [lib]
                proc-macro = true

                [[bin]]
                name = "foobar"
            "#,
        )
        .file(
            "src/lib.rs",
            &r#"
                use proc_macro::TokenStream;
                use std::io::Read;

                #[proc_macro]
                pub fn repro(_input: TokenStream) -> TokenStream {
                    println!("hello stdout!");
                    eprintln!("hello stderr!");
                    // Tell the test we have started.
                    let mut socket = std::net::TcpStream::connect("__ADDR__").unwrap();
                    // Wait for the test to tell us to start printing.
                    let mut buf = [0];
                    drop(socket.read_exact(&mut buf));
                    let use_stderr = std::env::var("__CARGO_REPRO_STDERR").is_ok();
                    for i in 0..10000 {
                        if use_stderr {
                            eprintln!("{}", i);
                        } else {
                            println!("{}", i);
                        }
                    }
                    TokenStream::new()
                }
            "#
            .replace("__ADDR__", &addr.to_string()),
        )
        .file(
            "src/bin/foobar.rs",
            r#"
                foo::repro!();

                fn main() {}
            "#,
        )
        .build();

    // The `stderr` flag here indicates if this should forcefully close stderr or stdout.
    let spawn = |stderr: bool| {
        let mut cmd = p.cargo("build").build_command();
        cmd.stdout(Stdio::piped()).stderr(Stdio::piped());
        if stderr {
            cmd.env("__CARGO_REPRO_STDERR", "1");
        }
        let mut child = cmd.spawn().unwrap();
        // Wait for proc macro to start.
        let pm_conn = listener.accept().unwrap().0;
        // Close stderr or stdout.
        if stderr {
            drop(child.stderr.take());
        } else {
            drop(child.stdout.take());
        }
        // Tell the proc-macro to continue;
        drop(pm_conn);
        // Read the output from the other channel.
        let out: &mut dyn Read = if stderr {
            child.stdout.as_mut().unwrap()
        } else {
            child.stderr.as_mut().unwrap()
        };
        let mut result = String::new();
        out.read_to_string(&mut result).unwrap();
        let status = child.wait().unwrap();
        assert!(!status.success());
        result
    };

    let stderr = spawn(false);
    assert!(
        lines_match(
            "\
[COMPILING] foo [..]
hello stderr!
[ERROR] [..]
[WARNING] build failed, waiting for other jobs to finish...
[ERROR] build failed
",
            &stderr,
        ),
        "lines differ:\n{}",
        stderr
    );

    // Try again with stderr.
    p.build_dir().rm_rf();
    let stdout = spawn(true);
<<<<<<< HEAD
    assert!(
        lines_match("hello stdout!\n", &stdout),
        "lines differ:\n{}",
        stdout
    );
=======
    lines_match("hello_stdout!", &stdout);
}

use cargo_test_support::registry::Dependency;

#[cargo_test]
fn reduced_reproduction_8249() {
    // https://github.com/rust-lang/cargo/issues/8249
    Package::new("a-src", "0.1.0").links("a").publish();
    Package::new("a-src", "0.2.0").links("a").publish();

    Package::new("b", "0.1.0")
        .add_dep(Dependency::new("a-src", "0.1").optional(true))
        .publish();
    Package::new("b", "0.2.0")
        .add_dep(Dependency::new("a-src", "0.2").optional(true))
        .publish();

    Package::new("c", "1.0.0")
        .add_dep(&Dependency::new("b", "0.1.0"))
        .publish();

    let p = project()
        .file(
            "Cargo.toml",
            r#"
                [package]
                name = "foo"
                version = "0.1.0"

                [dependencies]
                b = { version = "*", features = ["a-src"] }
                a-src = "*"
            "#,
        )
        .file("src/lib.rs", "")
        .build();

    p.cargo("generate-lockfile").run();
    cargo::util::paths::append(&p.root().join("Cargo.toml"), b"c = \"*\"").unwrap();
    p.cargo("check").run();
    p.cargo("check").run();
>>>>>>> 8ce0d029
}<|MERGE_RESOLUTION|>--- conflicted
+++ resolved
@@ -4933,14 +4933,11 @@
     // Try again with stderr.
     p.build_dir().rm_rf();
     let stdout = spawn(true);
-<<<<<<< HEAD
     assert!(
         lines_match("hello stdout!\n", &stdout),
         "lines differ:\n{}",
         stdout
     );
-=======
-    lines_match("hello_stdout!", &stdout);
 }
 
 use cargo_test_support::registry::Dependency;
@@ -4982,5 +4979,4 @@
     cargo::util::paths::append(&p.root().join("Cargo.toml"), b"c = \"*\"").unwrap();
     p.cargo("check").run();
     p.cargo("check").run();
->>>>>>> 8ce0d029
 }