--- conflicted
+++ resolved
@@ -321,20 +321,6 @@
         bail!("specified package `{}` has no binaries", pkg);
     }
 
-<<<<<<< HEAD
-=======
-    // Preflight checks to check up front whether we'll overwrite something.
-    // We have to check this again afterwards, but may as well avoid building
-    // anything if we're gonna throw it away anyway.
-    let dst = root.join("bin").into_path_unlocked();
-    let rustc = config.load_global_rustc(Some(&ws))?;
-    let requested_kind = opts.build_config.single_requested_kind()?;
-    let target = match &requested_kind {
-        CompileKind::Host => rustc.host.as_str(),
-        CompileKind::Target(target) => target.short_name(),
-    };
-
->>>>>>> 258c8964
     // Helper for --no-track flag to make sure it doesn't overwrite anything.
     let no_track_duplicates = || -> CargoResult<BTreeMap<String, Option<PackageId>>> {
         let duplicates: BTreeMap<String, Option<PackageId>> = exe_names(pkg, &opts.filter)
@@ -626,7 +612,7 @@
     ws.set_require_optional_deps(false);
 
     let rustc = config.load_global_rustc(Some(&ws))?;
-    let target = match &opts.build_config.requested_kind {
+    let target = match &opts.build_config.single_requested_kind()? {
         CompileKind::Host => rustc.host.as_str().to_owned(),
         CompileKind::Target(target) => target.short_name().to_owned(),
     };
